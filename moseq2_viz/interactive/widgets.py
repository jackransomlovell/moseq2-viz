'''

'''
import qgrid
import ipywidgets as widgets
from ipywidgets import HBox, VBox
from bokeh.models.widgets import PreText

### Syllable Labeler Widgets
# UI widgets
syll_select = widgets.Dropdown(options={}, description='Syllable #:', disabled=False)

# labels
cm_lbl = PreText(text="Crowd Movie") # current crowd movie number

syll_lbl = widgets.Label(value="Syllable Name") # name user prompt label
desc_lbl = widgets.Label(value="Short Description") # description label

syll_info_lbl = widgets.Label(value="Syllable Info", font_size=24)

syll_usage_value_lbl = widgets.Label(value="")
syll_speed_value_lbl = widgets.Label(value="")
syll_duration_value_lbl = widgets.Label(value="")

# text input widgets
lbl_name_input = widgets.Text(value='',
                              placeholder='Syllable Name',
                              tooltip='2 word name for syllable')

desc_input = widgets.Text(value='',
                          placeholder='Short description of behavior',
                          tooltip='Describe the behavior.',
                          layout=widgets.Layout(height='260px'),
                          disabled=False)

# buttons
prev_button = widgets.Button(description='Prev', disabled=False, tooltip='Previous Syllable', layout=widgets.Layout(flex='2 1 0', width='auto', height='40px'))
set_button = widgets.Button(description='Save Setting', disabled=False, tooltip='Save current inputs.', button_style='primary', layout=widgets.Layout(flex='3 1 0', width='auto', height='40px'))
next_button = widgets.Button(description='Next', disabled=False, tooltip='Next Syllable', layout=widgets.Layout(flex='2 1 0', width='auto', height='40px'))

# Box Layouts
label_layout = widgets.Layout(flex_flow='column', max_height='100px')
input_layout = widgets.Layout(max_height='200px') # vbox

ui_layout = widgets.Layout(flex_flow='row', width='auto', max_height='50px')
data_layout = widgets.Layout(flex_flow='row', justify_content='space-between',
                             align_content='center', width='auto')
info_layout = widgets.Layout(height='auto', flex_flow='column', display='flex',
                             align_items='center', border='solid', width='100%')
center_layout = widgets.Layout(display='flex', align_items='center')

# label box
lbl_box = VBox([syll_lbl, desc_lbl], layout=label_layout)

# input box
input_box = VBox([lbl_name_input, desc_input], layout=label_layout)

# syllable info box
info_boxes = VBox([syll_info_lbl], layout=center_layout)

data_box = VBox([HBox([lbl_box, input_box], layout=data_layout), info_boxes])

# button box
button_box = HBox([prev_button, set_button, next_button], layout=ui_layout)

### Syllable Stat Widgets
## layouts
layout_hidden  = widgets.Layout(display='none')
layout_visible = widgets.Layout(display='block')

stat_dropdown = widgets.Dropdown(options=['usage', 'speed'], description='Stat to Plot:', disabled=False)

# add dist to center
sorting_dropdown = widgets.Dropdown(options=['usage', 'speed', 'similarity', 'mutation'], description='Sort Syllables By:', disabled=False)
ctrl_dropdown = widgets.Dropdown(options=[], description='Control Group:', disabled=False, layout=layout_hidden)
exp_dropdown = widgets.Dropdown(options=[], description='Treatment Group:', disabled=False, layout=layout_hidden)

grouping_dropdown = widgets.Dropdown(options=['group', 'SessionName'], description='Group Data By:', disabled=False)
session_sel = widgets.SelectMultiple(options=[], description='Sessions to Graph:', layout=layout_hidden, disabled=False)

## boxes
mutation_box = VBox([ctrl_dropdown, exp_dropdown])

sorting_box = VBox([sorting_dropdown, mutation_box])
session_box = VBox([grouping_dropdown, session_sel])

widget_box = HBox([stat_dropdown, sorting_box, session_box])


### Group Setting Widgets
col_opts = {
    'editable': False,
    'toolTip': "Not editable"
}

col_defs = {
    'group': {
        'editable': True,
        'toolTip': 'editable'
    }
}

group_input = widgets.Text(value='', placeholder='Enter Group Name to Set', description='Desired Group Name', continuous_update=False, disabled=False)
save_button = widgets.Button(description='Set Group', disabled=False, tooltip='Set Group')
update_index_button = widgets.Button(description='Update Index File', disabled=False, tooltip='Save Parameters')

group_set = widgets.HBox([group_input, save_button, update_index_button])
qgrid.set_grid_option('forceFitColumns', False)
qgrid.set_grid_option('enableColumnReorder', True)
qgrid.set_grid_option('highlightSelectedRow', True)
qgrid.set_grid_option('highlightSelectedCell', False)

<<<<<<< HEAD
### Transition Graph Widgets

style = {'description_width': 'initial', 'display':'flex-grow', 'align_items':'stretch'}
'''
edge_thresholder = widgets.FloatRangeSlider(value=[0.0025, 1], min=0, max=1, step=0.001, style=style, readout_format='.4f',
                                            description='Edges weights to display', continuous_update=False)
usage_thresholder = widgets.FloatRangeSlider(value=[0, 1], min=0, max=1, step=0.001, style=style, readout_format='.4f',
                                             description='Usage nodes to display', continuous_update=False)
speed_thresholder = widgets.FloatRangeSlider(value=[-25, 200], min=-50, max=200, step=1, style=style, readout_format='.1f',
                                             description='Threshold nodes by speed', continuous_update=False)
'''
edge_thresholder = widgets.SelectionRangeSlider(options=['tmp'], style=style,
                                            description='Edges weights to display', continuous_update=False)
usage_thresholder = widgets.SelectionRangeSlider(options=['tmp'], style=style, readout_format='.4f',
                                             description='Usage nodes to display', continuous_update=False)
speed_thresholder = widgets.SelectionRangeSlider(options=['tmp'], style=style, readout_format='.1f',
                                             description='Threshold nodes by speed', continuous_update=False)

thresholding_box = HBox([VBox([edge_thresholder, usage_thresholder]), speed_thresholder])
=======
### Crowd Movie Comparison Widgets
style = {'description_width': 'initial'}
layout_hidden  = widgets.Layout(display = 'none')
layout_visible = widgets.Layout(display = 'block')

cm_syll_select = widgets.Dropdown(options=[], description='Syllable #:', disabled=False)
num_examples = widgets.IntSlider(value=20, min=1, max=40, step=1, description='Number of Example Mice:', disabled=False, continuous_update=False, style=style)

cm_sources_dropdown = widgets.Dropdown(options=['group', 'SessionName'], description='Make Crowd Movies From:', disabled=False)
cm_session_sel = widgets.SelectMultiple(options=[], description='Sessions to Graph:', layout=layout_hidden, disabled=False)

syllable_box = VBox([syll_select, num_examples])
session_box = VBox([cm_sources_dropdown, session_sel])

widget_box = HBox([syllable_box, session_box]) # add layout
>>>>>>> 874c7509
<|MERGE_RESOLUTION|>--- conflicted
+++ resolved
@@ -84,7 +84,7 @@
 sorting_box = VBox([sorting_dropdown, mutation_box])
 session_box = VBox([grouping_dropdown, session_sel])
 
-widget_box = HBox([stat_dropdown, sorting_box, session_box])
+stat_widget_box = HBox([stat_dropdown, sorting_box, session_box])
 
 
 ### Group Setting Widgets
@@ -110,7 +110,6 @@
 qgrid.set_grid_option('highlightSelectedRow', True)
 qgrid.set_grid_option('highlightSelectedCell', False)
 
-<<<<<<< HEAD
 ### Transition Graph Widgets
 
 style = {'description_width': 'initial', 'display':'flex-grow', 'align_items':'stretch'}
@@ -130,11 +129,9 @@
                                              description='Threshold nodes by speed', continuous_update=False)
 
 thresholding_box = HBox([VBox([edge_thresholder, usage_thresholder]), speed_thresholder])
-=======
+
 ### Crowd Movie Comparison Widgets
 style = {'description_width': 'initial'}
-layout_hidden  = widgets.Layout(display = 'none')
-layout_visible = widgets.Layout(display = 'block')
 
 cm_syll_select = widgets.Dropdown(options=[], description='Syllable #:', disabled=False)
 num_examples = widgets.IntSlider(value=20, min=1, max=40, step=1, description='Number of Example Mice:', disabled=False, continuous_update=False, style=style)
@@ -145,5 +142,4 @@
 syllable_box = VBox([syll_select, num_examples])
 session_box = VBox([cm_sources_dropdown, session_sel])
 
-widget_box = HBox([syllable_box, session_box]) # add layout
->>>>>>> 874c7509
+widget_box = HBox([syllable_box, session_box]) # add layout