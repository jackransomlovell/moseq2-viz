'''

Wrapper functions for all functionality included in MoSeq2-Viz that is accessible via CLI or GUI.
Each wrapper function executes the functionality from end-to-end given it's dependency parameters are inputted.
(See CLI Click parameters)

'''

import os
import h5py
import shutil
import psutil
import joblib
import numpy as np
from sys import platform
import ruamel.yaml as yaml
from tqdm.auto import tqdm
from moseq2_viz.io.video import write_crowd_movies, write_crowd_movie_info_file
from moseq2_viz.model.trans_graph import get_trans_graph_groups, compute_and_graph_grouped_TMs
from moseq2_viz.util import (parse_index, recursive_find_h5s, h5_to_dict, clean_dict, get_index_hits,
                             make_separate_crowd_movies)
from moseq2_viz.scalars.util import (scalars_to_dataframe, compute_mean_syll_scalar, compute_all_pdf_data,
                            compute_session_centroid_speeds)
from moseq2_viz.viz import (plot_syll_stats_with_sem, scalar_plot, position_plot, plot_mean_group_heatmap,
                            plot_verbose_heatmap, save_fig, plot_cp_comparison)
from moseq2_viz.model.util import (relabel_by_usage, parse_model_results, merge_models,
                                   results_to_dataframe, get_best_fit, compute_model_changepoints)

def init_wrapper_function(index_file=None, model_fit=None, output_dir=None, output_file=None):
    '''
    Helper function that will optionally load the index file and a trained model given their respective paths.
    The function will also create any output directories given path to the output file or directory.

    Parameters
    ----------
    index_file (str): path to index file to load.
    model_fit (str): path to model to use.
    output_dir (str): path to directory to save plots in.
    output_file (str): path to saved figures.

    Returns
    -------
    index (dict): loaded index file dictionary
    sorted_index (dict): OrderedDict object representing a sorted version of index
    model_data (dict): loaded model dictionary containing modeling results
    '''

    # Set up output directory to save crowd movies in
    if output_dir != None:
        if not os.path.exists(output_dir):
            os.makedirs(output_dir)

    # Set up output directory to save plots in
    if output_file != None:
        if not os.path.exists(os.path.dirname(output_file)):
            os.makedirs(os.path.dirname(output_file))

    # Get sorted index dict
    if index_file != None:
        index, sorted_index = parse_index(index_file)
    else:
        index, sorted_index = None, None

    model_data = None
    # Load trained model data
    if model_fit != None:
        # If the user passes model directory, merge model states by
        # minimum distance between them relative to first model in list
        if os.path.isdir(model_fit):
            model_data = merge_models(model_fit, 'p')
        elif model_fit.endswith('.p') or model_fit.endswith('.pz'):
            model_data = parse_model_results(joblib.load(model_fit))
        elif model_fit.endswith('.h5'):
            # TODO: add h5 file model parsing capability
            pass

    return index, sorted_index, model_data

def add_group_wrapper(index_file, config_data):
    '''
    Given a pre-specified key and value, the index file will be updated
    with the respective found keys and values.

    Parameters
    ----------
    index_file (str): path to index file
    config_data (dict): dictionary containing the user specified keys and values

    Returns
    -------
    None
    '''

    # Read index file contents
    index = parse_index(index_file)[0]
    h5_uuids = [f['uuid'] for f in index['files']]
    metadata = [f['metadata'] for f in index['files']]

    value = config_data['value']
    key = config_data['key']

    if type(value) is str:
        value = [value]

    # Search for inputted key-value pair and relabel all found instances in index
    for v in value:
        if config_data['exact']:
            v = r'\b{}\b'.format(v)

        # Get matched keys
        hits = get_index_hits(config_data, metadata, key, v)

        # Update index dict with inputted group values
        for uuid, hit in zip(h5_uuids, hits):
            position = h5_uuids.index(uuid)
            if hit:
                index['files'][position]['group'] = config_data['group']

    # Atomically write updated index file
    new_index = '{}_update.yaml'.format(index_file.replace('.yaml', ''))

    try:
        with open(new_index, 'w+') as f:
            yaml.safe_dump(index, f)
        shutil.move(new_index, index_file)
    except Exception:
        raise Exception

    print('Group(s) added successfully.')

def get_best_fit_model_wrapper(model_dir, cp_file, ext='.p'):
    '''
    Given a directory containing multiple models trained on different kappa values,
    finds the model with the closest median syllable duration to the PC changepoints.
     Function also graphs the distributions of the best fit model and PC changepoints

    Parameters
    ----------
    model_dir (str): Path to directory containing multiple models.
    cp_file (str): Path to PCA changepoints
    ext (str): Model extension to search for

    Returns
    -------
    fig (pyplot figure): syllable usage ordered by frequency, 90% usage marked
    ax (pyplot axis): plotted scalar axis
    '''

    # Get models
    models = [f for f in os.listdir(model_dir) if f.endswith(ext)]

    # Load models into a single dict and compute their changepoints
    model_results = {}
    for model_name in models:
        model_results[model_name] = parse_model_results(joblib.load(model_dir+model_name))
        model_results[model_name]['changepoints'] = compute_model_changepoints(model_results[model_name])

    # Find the best fit model
    best_model, pca_changepoints = get_best_fit(cp_file, model_results)

    print('Model with median duration closest to PC scores:', os.path.join(model_dir, best_model))

    # Graph the difference
    fig, ax = plot_cp_comparison(model_results[best_model]['changepoints'], pca_changepoints)

    return fig, ax

def plot_scalar_summary_wrapper(index_file, output_file, groupby='group', colors=None):
    '''
    Wrapper function that plots scalar summary graphs.

    Note: function is decorated with function performing initialization operations and saving
    the results in the kwargs variable.

    Decorator will retrieve the sorted_index dict.

    Parameters
    ----------
    index_file (str): path to index file.
    output_file (str): path to save graphs.
    groupby (str): scalar_df column to group sessions by when graphing scalar and position summaries
    colors (list): list of colors to serve as the sns palette in the scalar summary
    kwargs (dict): dict containing index dicts from given index file path.

    Returns
    -------
    scalar_df (pandas DataFrame): df containing scalar data per session uuid.
    (Only accessible through GUI API)
    '''

    # Get loaded index dict
    index, sorted_index, _ = init_wrapper_function(index_file, output_file=output_file)

    # Parse index dict files to return pandas DataFrame of all computed scalars from extraction step
    scalar_df = scalars_to_dataframe(sorted_index)

    # Plot Scalar Summary with specified groupings and colors
    plt_scalars, _ = scalar_plot(scalar_df, group_var=groupby, colors=colors, headless=True)

    # Plot Position Summary of all mice in columns organized by groups
    plt_position, _ = position_plot(scalar_df, group_var=groupby)

    # Save figures
    save_fig(plt_scalars, output_file, name='{}_summary')
    save_fig(plt_position, output_file, name='{}_position')

    return scalar_df

def plot_syllable_stat_wrapper(model_fit, index_file, output_file, stat='usage', sort=True, count='usage', group=None, max_syllable=40,
                                 fmt='o-', ordering=None, ctrl_group=None, exp_group=None, colors=None, figsize=(10, 5)):
    '''
    Wrapper function to plot specified syllable statistic.

    Note: function is decorated with function performing initialization operations and saving
    the results in the kwargs variable.
    Decorator will retrieve the sorted_index dict and parse the model results into a single dict.

    Parameters
    ----------
    model_fit (str): path to trained model file.
    index_file (str): path to index file.
    output_file (str): filename for syllable usage graph.
    stat (str): syllable statistic to plot: ['usage', 'speed', 'duration']
    sort (bool): sort syllables by usage.
    count (str): method to compute usages 'usage' or 'frames'.
    group (tuple, list, None): tuple or list of groups to separately model usages. (None to graph all groups)
    max_syllable (int): maximum number of syllables to plot.
    fmt (str): scatter plot format. "o-" for line plot with vertices at corresponding usages. "o" for just points.
    ordering (list, range, str, None): order to list syllables. Default is None to graph syllables [0-max_syllable).
     Setting ordering to "m" will graph mutated syllable usage difference between ctrl_group and exp_group.
     None to graph default [0,max_syllable] in order. "usage" to plot descending order of usage values.
    ctrl_group (str): Control group to graph when plotting mutation differences via setting ordering to 'm'.
    exp_group (str): Experimental group to directly compare with control group.
    colors (list): list of colors to serve as the sns palette in the scalar summary. If None, default colors are used.
    figsize (tuple): tuple value of length = 2, representing (columns x rows) of the plotted figure dimensions

    Returns
    -------
    plt (pyplot figure): graph to show in Jupyter Notebook.
    '''

    # Load index file and model data
    index, sorted_index, model_data = init_wrapper_function(index_file, model_fit=model_fit, output_file=output_file)

    compute_labels = False
    if stat == 'speed':
        # Load scalar Dataframe to compute syllable speeds
        scalar_df = scalars_to_dataframe(sorted_index)
        compute_labels = True

    # Compute a syllable summary Dataframe containing usage-based
    # sorted/relabeled syllable usage and duration information from [0, max_syllable] inclusive
    df, label_df = results_to_dataframe(model_data, sorted_index, count=count,
                                        max_syllable=max_syllable, sort=sort, compute_labels=compute_labels)
    if stat == 'speed':
        # Compute each rodent's centroid speed in mm/s
        scalar_df['centroid_speed_mm'] = compute_session_centroid_speeds(scalar_df)

        # Compute the average rodent syllable velocity based on the corresponding centroid speed at each labeled frame
        df = compute_mean_syll_scalar(df, scalar_df, label_df, groups=group, max_sylls=max_syllable)

    # Plot and save syllable stat plot
    plt, lgd = plot_syll_stats_with_sem(df, ctrl_group=ctrl_group, exp_group=exp_group, colors=colors, groups=group,
                                      fmt=fmt, ordering=ordering, stat=stat, max_sylls=max_syllable, figsize=figsize)

    # Save
    save_fig(plt, output_file, bbox_extra_artists=(lgd,), bbox_inches='tight')

    return plt

def plot_mean_group_position_pdf_wrapper(index_file, output_file):
    '''
    Wrapper function that computes the PDF of the rodent's position throughout the respective sessions,
    and averages these values with respect to their groups to graph a mean position heatmap for each group.

    Note: function is decorated with function performing initialization operations and saving
    the results in the kwargs variable.

    Decorator will retrieve the sorted_index dict.

    Parameters
    ----------
    index_file (str): path to index file.
    output_file (str): filename for the group heatmap graph.

    Returns
    -------
    fig (pyplot figure): figure to graph in Jupyter Notebook.
    '''

    # Get loaded index dicts via decorator
    index, sorted_index, _ = init_wrapper_function(index_file, output_file=output_file)

    # Load scalar dataframe to compute position PDF heatmap
    scalar_df = scalars_to_dataframe(sorted_index)

    # Compute Position PDF Heatmaps for all sessions
    pdfs, groups, sessions, subjectNames = compute_all_pdf_data(scalar_df, normalize=True)

    # Plot the average Position PDF Heatmap for each group
    fig = plot_mean_group_heatmap(pdfs, groups)

    # Save figure
    save_fig(fig, output_file)

    return fig

def plot_verbose_pdfs_wrapper(index_file, output_file):
    '''
    Wrapper function that computes the PDF for the mouse position for each session in the index file.
    Will plot each session's heatmap with a "SessionName: Group"-like title.

    Note: function is decorated with function performing initialization operations and saving
    the results in the kwargs variable.

    Decorator will retrieve the sorted_index dict.

    Parameters
    ----------
    index_file (str): path to index file.
    output_file (str): filename for the verbose heatmap graph.

    Returns
    -------
    fig (pyplot figure): figure to graph in Jupyter Notebook.
    '''

    # Get loaded index dicts via decorator
    index, sorted_index, _ = init_wrapper_function(index_file, output_file=output_file)

    # Load scalar dataframe to compute position PDF heatmap
    scalar_df = scalars_to_dataframe(sorted_index)

    # Compute PDF Heatmaps for all sessions
    pdfs, groups, sessions, subjectNames = compute_all_pdf_data(scalar_df)

    # Plot all session heatmaps in columns organized by groups
    fig = plot_verbose_heatmap(pdfs, sessions, groups, subjectNames)

    # Save figure
    save_fig(fig, output_file)

    return fig

def plot_transition_graph_wrapper(index_file, model_fit, config_data, output_file):
    '''
    Wrapper function to plot transition graphs.

    Note: function is decorated with function performing initialization operations and saving
    the results in the kwargs variable.

    Decorator will retrieve the sorted_index dict and parse the model results into a single dict.

    Parameters
    ----------
    index_file (str): path to index file
    model_fit (str): path to trained model.
    config_data (dict): dictionary containing the user specified keys and values
    output_file (str): filename for syllable usage graph.
    kwargs (dict): dict containing loaded model data and index dicts

    Returns
    -------
    plt (pyplot figure): graph to show in Jupyter Notebook.
    '''

    # Load index file and model data
    index, sorted_index, model_data = init_wrapper_function(index_file, model_fit=model_fit, output_file=output_file)

    # Optionally load pygraphviz for transition graph layout configuration
    if config_data.get('layout').lower()[:8] == 'graphviz':
        try:
            import pygraphviz
        except ImportError:
            raise ImportError('pygraphviz must be installed to use graphviz layout engines')

    # Set groups to plot
    if config_data.get('group') != None:
        group = config_data['group']

    # Get labels and optionally relabel them by usage sorting
    labels = model_data['labels']
    if config_data['sort']:
        labels = relabel_by_usage(labels, count=config_data['count'])[0]

    # Get modeled session uuids to compute group-mean transition graph for
    group, label_group, label_uuids = get_trans_graph_groups(model_data, index, sorted_index)

    print('Computing transition matrices...')
    try:
        # Compute and plot Transition Matrices
        plt = compute_and_graph_grouped_TMs(config_data, labels, label_group, group)
    except Exception as e:
        print('Error:', e)
        print('Incorrectly inputted group, plotting all groups.')

        label_group = [f['group'] for f in sorted_index['files'].values()]
        group = list(set(label_group))

        print('Recomputing transition matrices...')
        plt = compute_and_graph_grouped_TMs(config_data, labels, label_group, group)

    # Save figure
    save_fig(plt, output_file)

    return plt


def make_crowd_movies_wrapper(index_file, model_path, config_data, output_dir):
    '''

    Wrapper function to create crowd movie videos and write them to individual
    files depicting respective syllable labels.
    Note: function is decorated with function performing initialization operations and saving
    the results in the kwargs variable.
    Decorator will retrieve the sorted_index dict and parse the model results into a single dict.

    Parameters
    ----------
    index_file (str): path to index file
    model_path (str): path to trained model.
    config_data (dict): dictionary containing the user specified keys and values
    output_dir (str): directory to store crowd movies in.

    Returns
    -------
    cm_paths (dict): Dictionary of syllables and their generated crowd movie paths
    '''

    # Load index file and model data
    index, sorted_index, model_fit = init_wrapper_function(index_file, model_fit=model_path, output_dir=output_dir)

    # Get number of CPUs to optimize crowd movie creation and writing speed
    if platform in ['linux', 'linux2']:
        print('Setting CPU affinity to use all CPUs...')
        cpu_count = psutil.cpu_count()
        proc = psutil.Process()
        proc.cpu_affinity(list(range(cpu_count)))

    # Get list of syllable labels for all sessions
    labels = model_fit['labels']

    # Get modeled session uuids
    if 'train_list' in model_fit:
        label_uuids = model_fit['train_list']
    else:
        label_uuids = model_fit['keys']

    # Relabel syllable labels by usage sorting and save the ordering for crowd-movie file naming
    if config_data.get('sort', True):
        labels, ordering = relabel_by_usage(labels, count=config_data.get('count', 'usage'))
    else:
        ordering = list(range(config_data['max_syllable']))

    # Get uuids found in both the labels and the index
    uuid_set = set(label_uuids) & set(sorted_index['files'].keys())

    # Make sure the files exist
    uuid_set = [uuid for uuid in uuid_set if os.path.exists(sorted_index['files'][uuid]['path'][0])]

    # Synchronize arrays such that each label array index corresponds to the correct uuid index
    labels = [label_arr for label_arr, uuid in zip(labels, label_uuids) if uuid in uuid_set]
    label_uuids = [uuid for uuid in label_uuids if uuid in uuid_set]
    sorted_index['files'] = {k: v for k, v in sorted_index['files'].items() if k in uuid_set}

    # Get syllable(s) to create crowd movies of
    if config_data['specific_syllable'] is not None:
        config_data['crowd_syllables'] = [config_data['specific_syllable']]
        config_data['max_syllable'] = 1
    else:
        config_data['crowd_syllables'] = range(config_data['max_syllable'])

    # Write parameter information yaml file in crowd movies directory
    write_crowd_movie_info_file(model_path=model_path, model_fit=model_fit, index_file=index_file,
                                output_dir=output_dir)
<<<<<<< HEAD
=======

    # Optionally generate crowd movies from independent sources, i.e. groups, or individual sessions.
    if config_data.get('separate_by') == 'groups':
        # Get the groups to separate the arrays by
        groups = list(set(model_fit['metadata']['groups']))
        group_keys = {g: [] for g in groups}

        for i, v in enumerate(sorted_index['files'].values()):
            group_keys[v['group']].append(i)

        # Write crowd movies for each group
        cm_paths = make_separate_crowd_movies(config_data, sorted_index, group_keys,
                                              labels, label_uuids, output_dir, ordering)
    elif config_data.get('separate_by') == 'sessions':
        # Separate the arrays by session
        sessions = list(set(model_fit['metadata']['uuids']))

        session_names = {}
        for i, s in enumerate(sessions):
            session_name = sorted_index['files'][s]['metadata']['SessionName']

            if session_name in config_data['session_names']:
                session_names[session_name] = i

        # Write crowd movies for each session
        cm_paths = make_separate_crowd_movies(config_data, sorted_index, session_names,
                                              labels, label_uuids, output_dir, ordering)
    else:
        # Write movies using all sessions as the source
        cm_paths = {'all': write_crowd_movies(sorted_index, config_data, ordering, labels, label_uuids, output_dir)}
>>>>>>> 7ded0290

    return cm_paths

    cm_paths = {}
    if config_data.get('separate_by') == 'groups':
        # Get the groups to separate the arrays by
        groups = list(set(model_fit['metadata']['groups']))
        group_keys = {g: [] for g in groups}

        for i, v in enumerate(sorted_index['files'].values()):
            group_keys[v['group']].append(i)

        ## Filter these three arrays to get desired crowd movie source
        for k, v in group_keys.items():
            group_labels = np.array(labels)[v]
            group_label_uuids = np.array(label_uuids)[v]
            group_index = {'files': {k1: v1 for k1, v1 in sorted_index['files'].items() if k1 in group_label_uuids},
                           'pca_path': sorted_index['pca_path']}

            # create a subdirectory for each group
            output_subdir = os.path.join(output_dir, k + '/')
            if not os.path.exists(output_subdir):
                os.makedirs(output_subdir)

            # Write crowd movie for given group and syllable(s)
            cm_paths[k] = write_crowd_movies(group_index, config_data, ordering, group_labels, group_label_uuids,
                                             output_subdir)

    elif config_data.get('separate_by') == 'sessions':
        # Separate the arrays by session
        sessions = list(set(model_fit['metadata']['uuids']))

        session_names = {}
        for i, s in enumerate(sessions):
            session_name = sorted_index['files'][s]['metadata']['SessionName']

            if session_name in config_data['session_names']:
                session_names[session_name] = i

        for k, v in session_names.items():
            session_labels = [np.array(labels)[v]]
            session_label_uuids = [np.array(label_uuids)[v]]
            session_index = {'files': {k1: v1 for k1, v1 in sorted_index['files'].items() if k1 in session_label_uuids},
                             'pca_path': sorted_index['pca_path']}

            # create a subdirectory for each group
            output_subdir = os.path.join(output_dir, k + '/')
            if not os.path.exists(output_subdir):
                os.makedirs(output_subdir)

            # Write crowd movie for given group and syllable(s)
            cm_paths[k] = write_crowd_movies(session_index, config_data, ordering,
                                             session_labels, session_label_uuids, output_subdir)
    else:
        # Write movies
        cm_paths = {'all': write_crowd_movies(sorted_index, config_data, ordering, labels, label_uuids, output_dir)}

    return cm_paths

def copy_h5_metadata_to_yaml_wrapper(input_dir, h5_metadata_path):
    '''
    Copy h5 metadata dictionary contents into the respective file's yaml file.

    Parameters
    ----------
    input_dir (str): path to directory that contains h5 files.
    h5_metadata_path (str): path to data within h5 file to update yaml with.

    Returns
    -------
    None
    '''

    h5s, dicts, yamls = recursive_find_h5s(input_dir)
    to_load = [(tmp, yml, file) for tmp, yml, file in zip(
        dicts, yamls, h5s) if tmp['complete'] and not tmp['skip']]

    # load in all of the h5 files, grab the extraction metadata, reformat to improve readability
    # then stage the copy
    for i, tup in tqdm(enumerate(to_load), total=len(to_load), desc='Copying data to yamls'):
        with h5py.File(tup[2], 'r') as f:
            tmp = clean_dict(h5_to_dict(f, h5_metadata_path))
            tup[0]['metadata'] = dict(tmp)

        # Atomically write updated yaml
        try:
            new_file = '{}_update.yaml'.format(os.path.basename(tup[1]))
            with open(new_file, 'w+') as f:
                yaml.safe_dump(tup[0], f)
            shutil.move(new_file, tup[1])
        except Exception:
            raise Exception<|MERGE_RESOLUTION|>--- conflicted
+++ resolved
@@ -11,7 +11,6 @@
 import shutil
 import psutil
 import joblib
-import numpy as np
 from sys import platform
 import ruamel.yaml as yaml
 from tqdm.auto import tqdm
@@ -405,7 +404,6 @@
 
     return plt
 
-
 def make_crowd_movies_wrapper(index_file, model_path, config_data, output_dir):
     '''
 
@@ -473,8 +471,6 @@
     # Write parameter information yaml file in crowd movies directory
     write_crowd_movie_info_file(model_path=model_path, model_fit=model_fit, index_file=index_file,
                                 output_dir=output_dir)
-<<<<<<< HEAD
-=======
 
     # Optionally generate crowd movies from independent sources, i.e. groups, or individual sessions.
     if config_data.get('separate_by') == 'groups':
@@ -504,63 +500,6 @@
                                               labels, label_uuids, output_dir, ordering)
     else:
         # Write movies using all sessions as the source
-        cm_paths = {'all': write_crowd_movies(sorted_index, config_data, ordering, labels, label_uuids, output_dir)}
->>>>>>> 7ded0290
-
-    return cm_paths
-
-    cm_paths = {}
-    if config_data.get('separate_by') == 'groups':
-        # Get the groups to separate the arrays by
-        groups = list(set(model_fit['metadata']['groups']))
-        group_keys = {g: [] for g in groups}
-
-        for i, v in enumerate(sorted_index['files'].values()):
-            group_keys[v['group']].append(i)
-
-        ## Filter these three arrays to get desired crowd movie source
-        for k, v in group_keys.items():
-            group_labels = np.array(labels)[v]
-            group_label_uuids = np.array(label_uuids)[v]
-            group_index = {'files': {k1: v1 for k1, v1 in sorted_index['files'].items() if k1 in group_label_uuids},
-                           'pca_path': sorted_index['pca_path']}
-
-            # create a subdirectory for each group
-            output_subdir = os.path.join(output_dir, k + '/')
-            if not os.path.exists(output_subdir):
-                os.makedirs(output_subdir)
-
-            # Write crowd movie for given group and syllable(s)
-            cm_paths[k] = write_crowd_movies(group_index, config_data, ordering, group_labels, group_label_uuids,
-                                             output_subdir)
-
-    elif config_data.get('separate_by') == 'sessions':
-        # Separate the arrays by session
-        sessions = list(set(model_fit['metadata']['uuids']))
-
-        session_names = {}
-        for i, s in enumerate(sessions):
-            session_name = sorted_index['files'][s]['metadata']['SessionName']
-
-            if session_name in config_data['session_names']:
-                session_names[session_name] = i
-
-        for k, v in session_names.items():
-            session_labels = [np.array(labels)[v]]
-            session_label_uuids = [np.array(label_uuids)[v]]
-            session_index = {'files': {k1: v1 for k1, v1 in sorted_index['files'].items() if k1 in session_label_uuids},
-                             'pca_path': sorted_index['pca_path']}
-
-            # create a subdirectory for each group
-            output_subdir = os.path.join(output_dir, k + '/')
-            if not os.path.exists(output_subdir):
-                os.makedirs(output_subdir)
-
-            # Write crowd movie for given group and syllable(s)
-            cm_paths[k] = write_crowd_movies(session_index, config_data, ordering,
-                                             session_labels, session_label_uuids, output_subdir)
-    else:
-        # Write movies
         cm_paths = {'all': write_crowd_movies(sorted_index, config_data, ordering, labels, label_uuids, output_dir)}
 
     return cm_paths
