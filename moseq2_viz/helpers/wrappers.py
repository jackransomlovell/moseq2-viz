'''
Wrapper functions for all functionality included in MoSeq2-Viz that is accessible via CLI or GUI.
Each wrapper function executes the functionality from end-to-end given it's dependency parameters are inputted.
(See CLI Click parameters)
'''

import os
import re
import h5py
import shutil
import psutil
import joblib
from sys import platform
import ruamel.yaml as yaml
from tqdm.auto import tqdm
from functools import wraps
from moseq2_viz.util import parse_index
from moseq2_viz.io.video import write_crowd_movies, write_crowd_movie_info_file
from moseq2_viz.scalars.util import scalars_to_dataframe, compute_mean_syll_speed, compute_all_pdf_data, \
                            compute_session_centroid_speeds
from moseq2_viz.viz import (plot_syll_stats_with_sem, scalar_plot, position_plot, plot_mean_group_heatmap, \
                            plot_verbose_heatmap, save_fig)
from moseq2_viz.util import (recursive_find_h5s, h5_to_dict, clean_dict)
from moseq2_viz.model.util import (relabel_by_usage, parse_model_results, merge_models, results_to_dataframe, \
                                   compute_and_graph_grouped_TMs)

def wrapper_function_setup(function):
    '''
    Decorator for all (but add_group) wrapper functions.
    Function will read function name, and read model, index file and output file parameters
    according to their caller's arg order.
    Additionally, it will create any missing subdirectories for plotting functions.
    Parameters
    ----------
    function (function): function to perform preprocessing for prior to its execution
    Returns
    -------
    function (function): same function with an updated kwargs dictionary containing all required loaded data
    '''

    @wraps(function)
    def wrapped(*args, **kwargs):

        caller = function.__name__
        model_fit, output_file = None, None

        # Handle all scalar related functions
        if any(x in caller for x in ['scalar', 'pdf']):
            index_file, output_file = args[0], args[1]

        # Handle plot syllable summary function
        elif 'stat' in caller:
            model_fit, index_file, output_file = args[0], args[1], args[2]

        # Handle transition_graph and crowd_movie functions
        elif any(x in caller for x in ['crowd', 'transition']):
            index_file, model_fit = args[0], args[1]
            if 'transition' in caller:
                output_file = args[3]
            elif 'crowd' in caller:
                output_dir = args[3]
                # Set up output directory to save crowd movies in
                if not os.path.exists(output_dir):
                    os.makedirs(output_dir)

        # Set up output directory to save plots in
        if output_file != None:
            if not os.path.exists(os.path.dirname(output_file)):
                os.makedirs(os.path.dirname(output_file))

        # Get sorted index dict
        if index_file != None:
            index, sorted_index = parse_index(index_file)
            kwargs['index'] = index
            kwargs['sorted_index'] = sorted_index

        # Load trained model data
        if model_fit != None:
            # If the user passes model directory, merge model states by
            # minimum distance between them relative to first model in list
            if os.path.isdir(model_fit):
                model_data = merge_models(model_fit, 'p')
            elif model_fit.endswith('.p') or model_fit.endswith('.pz'):
                model_data = parse_model_results(joblib.load(model_fit))
            elif model_fit.endswith('.h5'):
                # TODO: add h5 file model parsing capability
                pass

            kwargs['model_data'] = model_data

        return function(*args, **kwargs)
    return wrapped

def add_group_wrapper(index_file, config_data):
    '''
    Given a pre-specified key and value, the index file will be updated
    with the respective found keys and values.

    Parameters
    ----------
    index_file (str): path to index file
    config_data (dict): dictionary containing the user specified keys and values

    Returns
    -------
    None
    '''

    # Read index file contents
    index = parse_index(index_file)[0]
    h5_uuids = [f['uuid'] for f in index['files']]
    metadata = [f['metadata'] for f in index['files']]

    value = config_data['value']
    key = config_data['key']

    if type(value) is str:
        value = [value]

    # Search for inputted key-value pair and relabel all found instances in index
    for v in value:
        if config_data['exact']:
            v = r'\b{}\b'.format(v)
        if config_data['lowercase'] and config_data['negative']:
            hits = [re.search(v, meta[key].lower()) is None for meta in metadata]
        elif config_data['lowercase']:
            hits = [re.search(v, meta[key].lower()) is not None for meta in metadata]
        elif config_data['negative']:
            hits = [re.search(v, meta[key]) is None for meta in metadata]
        else:
            hits = [re.search(v, meta[key]) is not None for meta in metadata]

        for uuid, hit in zip(h5_uuids, hits):
            position = h5_uuids.index(uuid)
            if hit:
                index['files'][position]['group'] = config_data['group']

    # Atomically write updated index file
    new_index = '{}_update.yaml'.format(index_file.replace('.yaml', ''))

    try:
        with open(new_index, 'w+') as f:
            yaml.safe_dump(index, f)
        shutil.move(new_index, index_file)
    except Exception:
        raise Exception

    print('Group(s) added successfully.')

@wrapper_function_setup
def plot_scalar_summary_wrapper(index_file, output_file, groupby='group', colors=None, **kwargs):
    '''
    Wrapper function that plots scalar summary graphs.

    Note: function is decorated with function performing initialization operations and saving
    the results in the kwargs variable.

    Decorator will retrieve the sorted_index dict.

    Parameters
    ----------
    index_file (str): path to index file.
    output_file (str): path to save graphs.
    groupby (str): scalar_df column to group sessions by when graphing scalar and position summaries
    colors (list): list of colors to serve as the sns palette in the scalar summary
    kwargs (dict): dict containing index dicts from given index file path.

    Returns
    -------
    scalar_df (pandas DataFrame): df containing scalar data per session uuid.
    (Only accessible through GUI API)
    '''

    # Get loaded index dict via decorator
    sorted_index = kwargs['sorted_index']

    # Parse index dict files to return pandas DataFrame of all computed scalars from extraction step
    scalar_df = scalars_to_dataframe(sorted_index)

    # Plot Scalar Summary with specified groupings and colors
    plt_scalars, _ = scalar_plot(scalar_df, group_var=groupby, colors=colors, headless=True)

    # Plot Position Summary of all mice in columns organized by groups
    plt_position, _ = position_plot(scalar_df, group_var=groupby)

    # Save figures
    save_fig(plt_scalars, output_file, name='{}_summary')
    save_fig(plt_position, output_file, name='{}_position')

    return scalar_df

@wrapper_function_setup
def plot_syllable_stat_wrapper(model_fit, index_file, output_file, stat='usage', sort=True, count='usage', group=None, max_syllable=40,
                                 fmt='o-', ordering=None, ctrl_group=None, exp_group=None, colors=None, figsize=(10, 5), **kwargs):
    '''
    Wrapper function to plot specified syllable statistic.

    Note: function is decorated with function performing initialization operations and saving
    the results in the kwargs variable.
    Decorator will retrieve the sorted_index dict and parse the model results into a single dict.

    Parameters
    ----------
    model_fit (str): path to trained model file.
    index_file (str): path to index file.
    output_file (str): filename for syllable usage graph.
    stat (str): syllable statistic to plot: ['usage', 'speed', 'duration']
    sort (bool): sort syllables by usage.
    count (str): method to compute usages 'usage' or 'frames'.
    group (tuple, list, None): tuple or list of groups to separately model usages. (None to graph all groups)
    max_syllable (int): maximum number of syllables to plot.
    fmt (str): scatter plot format. "o-" for line plot with vertices at corresponding usages. "o" for just points.
    ordering (list, range, str, None): order to list syllables. Default is None to graph syllables [0-max_syllable).
     Setting ordering to "m" will graph mutated syllable usage difference between ctrl_group and exp_group.
     None to graph default [0,max_syllable] in order. "usage" to plot descending order of usage values.
    ctrl_group (str): Control group to graph when plotting mutation differences via setting ordering to 'm'.
    exp_group (str): Experimental group to directly compare with control group.
    colors (list): list of colors to serve as the sns palette in the scalar summary. If None, default colors are used.
    figsize (tuple): tuple value of length = 2, representing (columns x rows) of the plotted figure dimensions
    kwargs (dict): dict containing loaded model data and index dicts

    Returns
    -------
    plt (pyplot figure): graph to show in Jupyter Notebook.
    '''

<<<<<<< HEAD
    max_syllable += 1  # accounting for last syllable in list

    # Get loaded model via decorator
    model_data = kwargs['model_data']

    # Get loaded index dict via decorator
    sorted_index = kwargs['sorted_index']

=======
    # if the user passes model directory, merge model states by
    # minimum distance between them relative to first model in list
    if not os.path.exists(os.path.dirname(output_file)):
        os.makedirs(os.path.dirname(output_file))

    if os.path.isdir(model_fit):
        model_data = merge_models(model_fit, 'p')
    else:
        model_data = parse_model_results(joblib.load(model_fit))

    # if the user passes multiple groups, sort and plot against each other
    # relabel by usage across the whole dataset, gather usages per session per group
    index, sorted_index = parse_index(index_file)

>>>>>>> b4d2eafd
    compute_labels = False
    if stat == 'speed':
        # Load scalar Dataframe to compute syllable speeds
        scalar_df = scalars_to_dataframe(sorted_index)
        compute_labels = True

    # Compute a syllable summary Dataframe containing usage-based
    # sorted/relabeled syllable usage and duration information from [0, max_syllable] inclusive
    df, label_df = results_to_dataframe(model_data, sorted_index, count=count,
                                        max_syllable=max_syllable, sort=sort, compute_labels=compute_labels)
    if stat == 'speed':
        # Compute each rodent's centroid speed in mm/s
        scalar_df['centroid_speed_mm'] = compute_session_centroid_speeds(scalar_df)

        # Compute the average rodent syllable velocity based on the corresponding centroid speed at each labeled frame
        df = compute_mean_syll_speed(df, scalar_df, label_df, groups=group, max_sylls=max_syllable)

    # Plot and save syllable stat plot
    plt, lgd = plot_syll_stats_with_sem(df, ctrl_group=ctrl_group, exp_group=exp_group, colors=colors, groups=group,
                                      fmt=fmt, ordering=ordering, stat=stat, max_sylls=max_syllable, figsize=figsize)

    # Save
    save_fig(plt, output_file, bbox_extra_artists=(lgd,), bbox_inches='tight')

    return plt

@wrapper_function_setup
def plot_mean_group_position_pdf_wrapper(index_file, output_file, **kwargs):
    '''
    Wrapper function that computes the PDF of the rodent's position throughout the respective sessions,
    and averages these values with respect to their groups to graph a mean position heatmap for each group.

    Note: function is decorated with function performing initialization operations and saving
    the results in the kwargs variable.

    Decorator will retrieve the sorted_index dict.

    Parameters
    ----------
    index_file (str): path to index file.
    output_file (str): filename for the group heatmap graph.
    kwargs (dict): dict containing loaded index dict from given index file path

    Returns
    -------
    fig (pyplot figure): figure to graph in Jupyter Notebook.
    '''

    # Get loaded index dicts via decorator
    sorted_index = kwargs['sorted_index']

    # Load scalar dataframe to compute position PDF heatmap
    scalar_df = scalars_to_dataframe(sorted_index)

    # Compute Position PDF Heatmaps for all sessions
    pdfs, groups, sessions, subjectNames = compute_all_pdf_data(scalar_df, normalize=True)

    # Plot the average Position PDF Heatmap for each group
    fig = plot_mean_group_heatmap(pdfs, groups)

    # Save figure
    save_fig(fig, output_file)

    return fig

@wrapper_function_setup
def plot_verbose_pdfs_wrapper(index_file, output_file, **kwargs):
    '''
    Wrapper function that computes the PDF for the mouse position for each session in the index file.
    Will plot each session's heatmap with a "SessionName: Group"-like title.

    Note: function is decorated with function performing initialization operations and saving
    the results in the kwargs variable.

    Decorator will retrieve the sorted_index dict.

    Parameters
    ----------
    index_file (str): path to index file.
    output_file (str): filename for the verbose heatmap graph.
    kwargs (dict): dict containing loaded index dict from given index file path

    Returns
    -------
    fig (pyplot figure): figure to graph in Jupyter Notebook.
    '''

    # Get loaded index dicts via decorator
    sorted_index = kwargs['sorted_index']

    # Load scalar dataframe to compute position PDF heatmap
    scalar_df = scalars_to_dataframe(sorted_index)

    # Compute PDF Heatmaps for all sessions
    pdfs, groups, sessions, subjectNames = compute_all_pdf_data(scalar_df)

    # Plot all session heatmaps in columns organized by groups
    fig = plot_verbose_heatmap(pdfs, sessions, groups, subjectNames)

    # Save figure
    save_fig(fig, output_file)

    return fig

@wrapper_function_setup
def plot_transition_graph_wrapper(index_file, model_fit, config_data, output_file, **kwargs):
    '''
    Wrapper function to plot transition graphs.

    Note: function is decorated with function performing initialization operations and saving
    the results in the kwargs variable.

    Decorator will retrieve the sorted_index dict and parse the model results into a single dict.

    Parameters
    ----------
    index_file (str): path to index file
    model_fit (str): path to trained model.
    config_data (dict): dictionary containing the user specified keys and values
    output_file (str): filename for syllable usage graph.
    kwargs (dict): dict containing loaded model data and index dicts

    Returns
    -------
    plt (pyplot figure): graph to show in Jupyter Notebook.
    '''

    # Get loaded model via decorator
    model_data = kwargs['model_data']

    # Get loaded index dicts via decorator
    index, sorted_index = kwargs['index'], kwargs['sorted_index']

    # Optionally load pygraphviz for transition graph layout configuration
    if config_data.get('layout').lower()[:8] == 'graphviz':
        try:
            import pygraphviz
        except ImportError:
            raise ImportError('pygraphviz must be installed to use graphviz layout engines')

    # Set groups to plot
    if config_data.get('group') != None:
        group = config_data['group']

    # Get labels and optionally relabel them by usage sorting
    labels = model_data['labels']
    if config_data['sort']:
        labels = relabel_by_usage(labels, count=config_data['count'])[0]

    # Get modeled session uuids to compute group-mean transition graph for
    if 'train_list' in model_data.keys():
        label_uuids = model_data['train_list']
    else:
        label_uuids = model_data['keys']

    # Loading modeled groups from index file by looking up their session's corresponding uuid
    if 'group' in index['files'][0].keys() and len(group) > 0:
        label_group = [sorted_index['files'][uuid]['group'] \
                           if uuid in sorted_index['files'].keys() else '' for uuid in label_uuids]
    else:
        # If no index file is found, set session grouping as nameless default to plot a single transition graph
        label_group = [''] * len(model_data['labels'])
        group = list(set(label_group))

    print('Computing transition matrices...')
    try:
        # Compute and plot Transition Matrices
        plt = compute_and_graph_grouped_TMs(config_data, labels, label_group, group)
    except Exception as e:
        print('Error:', e)
        print('Incorrectly inputted group, plotting all groups.')

        label_group = [f['group'] for f in sorted_index['files'].values()]
        group = list(set(label_group))

        print('Recomputing transition matrices...')
        plt = compute_and_graph_grouped_TMs(config_data, labels, label_group, group)

    # Save figure
    save_fig(plt, output_file)

    return plt

@wrapper_function_setup
def make_crowd_movies_wrapper(index_file, model_path, config_data, output_dir, **kwargs):
    '''
    Wrapper function to create crowd movie videos and write them to individual
    files depicting respective syllable labels.

    Note: function is decorated with function performing initialization operations and saving
    the results in the kwargs variable.

    Decorator will retrieve the sorted_index dict and parse the model results into a single dict.

    Parameters
    ----------
    index_file (str): path to index file
    model_path (str): path to trained model.
    config_data (dict): dictionary containing the user specified keys and values
    output_dir (str): directory to store crowd movies in.
    kwargs (dict): dict containing loaded model data and index dicts
    Returns
    -------
    None
    '''

    # Get loaded model via decorator
    model_fit = kwargs['model_data']

    # Get loaded index dicts via decorator
    index, sorted_index = kwargs['index'], kwargs['sorted_index']

    # Get number of CPUs to optimize crowd movie creation and writing speed
    if platform in ['linux', 'linux2']:
        print('Setting CPU affinity to use all CPUs...')
        cpu_count = psutil.cpu_count()
        proc = psutil.Process()
        proc.cpu_affinity(list(range(cpu_count)))

    # Get list of syllable labels for all sessions
    labels = model_fit['labels']

    # Get modeled session uuids
    if 'train_list' in model_fit:
        label_uuids = model_fit['train_list']
    else:
        label_uuids = model_fit['keys']

    # Relabel syllable labels by usage sorting and save the ordering for crowd-movie file naming
    if config_data['sort']:
        labels, ordering = relabel_by_usage(labels, count=config_data['count'])
    else:
        ordering = list(range(config_data['max_syllable']))

    # Get uuids found in both the labels and the index
    uuid_set = set(label_uuids) & set(sorted_index['files'].keys())

    # Make sure the files exist
    uuid_set = [uuid for uuid in uuid_set if os.path.exists(sorted_index['files'][uuid]['path'][0])]

    # Synchronize arrays such that each label array index corresponds to the correct uuid index
    labels = [label_arr for label_arr, uuid in zip(labels, label_uuids) if uuid in uuid_set]
    label_uuids = [uuid for uuid in label_uuids if uuid in uuid_set]
    sorted_index['files'] = {k: v for k, v in sorted_index['files'].items() if k in uuid_set}

    # Write parameter information yaml file in crowd movies directory
    write_crowd_movie_info_file(model_path=model_path, model_fit=model_fit, index_file=index_file, output_dir=output_dir)

    # Write movies
    write_crowd_movies(sorted_index, config_data, ordering, labels, label_uuids, output_dir)


def copy_h5_metadata_to_yaml_wrapper(input_dir, h5_metadata_path):
    '''
    Copy h5 metadata dictionary contents into the respective file's yaml file.

    Parameters
    ----------
    input_dir (str): path to directory that contains h5 files.
    h5_metadata_path (str): path to data within h5 file to update yaml with.

    Returns
    -------
    None
    '''

    h5s, dicts, yamls = recursive_find_h5s(input_dir)
    to_load = [(tmp, yml, file) for tmp, yml, file in zip(
        dicts, yamls, h5s) if tmp['complete'] and not tmp['skip']]

    # load in all of the h5 files, grab the extraction metadata, reformat to improve readability
    # then stage the copy
    for i, tup in tqdm(enumerate(to_load), total=len(to_load), desc='Copying data to yamls'):
        with h5py.File(tup[2], 'r') as f:
            tmp = clean_dict(h5_to_dict(f, h5_metadata_path))
            tup[0]['metadata'] = dict(tmp)

        # Atomically write updated yaml
        try:
            new_file = '{}_update.yaml'.format(os.path.basename(tup[1]))
            with open(new_file, 'w+') as f:
                yaml.safe_dump(tup[0], f)
            shutil.move(new_file, tup[1])
        except Exception:
            raise Exception<|MERGE_RESOLUTION|>--- conflicted
+++ resolved
@@ -224,31 +224,12 @@
     plt (pyplot figure): graph to show in Jupyter Notebook.
     '''
 
-<<<<<<< HEAD
-    max_syllable += 1  # accounting for last syllable in list
-
     # Get loaded model via decorator
     model_data = kwargs['model_data']
 
     # Get loaded index dict via decorator
     sorted_index = kwargs['sorted_index']
 
-=======
-    # if the user passes model directory, merge model states by
-    # minimum distance between them relative to first model in list
-    if not os.path.exists(os.path.dirname(output_file)):
-        os.makedirs(os.path.dirname(output_file))
-
-    if os.path.isdir(model_fit):
-        model_data = merge_models(model_fit, 'p')
-    else:
-        model_data = parse_model_results(joblib.load(model_fit))
-
-    # if the user passes multiple groups, sort and plot against each other
-    # relabel by usage across the whole dataset, gather usages per session per group
-    index, sorted_index = parse_index(index_file)
-
->>>>>>> b4d2eafd
     compute_labels = False
     if stat == 'speed':
         # Load scalar Dataframe to compute syllable speeds
