from moseq2_viz.util import (recursive_find_h5s, check_video_parameters,
                             parse_index, h5_to_dict, clean_dict, get_sorted_index)
from moseq2_viz.model.util import (relabel_by_usage, get_syllable_slices,
                                   results_to_dataframe, parse_model_results,
                                   get_transition_matrix, get_syllable_statistics)
from moseq2_viz.viz import (make_crowd_matrix, usage_plot, graph_transition_matrix,
                            scalar_plot, position_plot)
from moseq2_viz.scalars.util import scalars_to_dataframe
from moseq2_viz.io.video import write_frames_preview
from tqdm import TqdmSynchronisationWarning
from cytoolz import pluck, partial
from sys import platform
from tqdm.auto import tqdm
import click
import os
import ruamel.yaml as yaml
import h5py
import multiprocessing as mp
import numpy as np
import joblib
import warnings
import re
import shutil
import psutil

orig_init = click.core.Option.__init__


def new_init(self, *args, **kwargs):
    orig_init(self, *args, **kwargs)
    self.show_default = True


click.core.Option.__init__ = new_init


@click.group()
def cli():
    pass


@cli.command(name="add-group")
@click.argument('index-file', type=click.Path(exists=True, resolve_path=True))
@click.option('--key', '-k', type=str, default='SubjectName', help='Key to search for value')
@click.option('--value', '-v', type=str, default='Mouse', help='Value to search for', multiple=True)
@click.option('--group', '-g', type=str, default='Group1', help='Group name to map to')
@click.option('--exact', '-e', type=bool, is_flag=True, help='Exact match only')
@click.option('--lowercase', type=bool, is_flag=True, help='Lowercase text filter')
@click.option('-n', '--negative', type=bool, is_flag=True, help='Negative match (everything that does not match is included)')
def add_group(index_file, key, value, group, exact, lowercase, negative):

    index = parse_index(index_file)[0]
    h5_uuids = [f['uuid'] for f in index['files']]
    metadata = [f['metadata'] for f in index['files']]

    if type(value) is str:
        value = [value]

    for v in value:
        if exact:
            v = r'\b{}\b'.format(v)
        if lowercase and negative:
            hits = [re.search(v, meta[key].lower()) is None for meta in metadata]
        elif lowercase:
            hits = [re.search(v, meta[key].lower()) is not None for meta in metadata]
        elif negative:
            hits = [re.search(v, meta[key]) is None for meta in metadata]
        else:
            hits = [re.search(v, meta[key]) is not None for meta in metadata]

        for uuid, hit in zip(h5_uuids, hits):
            position = h5_uuids.index(uuid)
            if hit:
                index['files'][position]['group'] = group

    new_index = '{}_update.yaml'.format(os.path.basename(index_file))

    try:
        with open(new_index, 'w+') as f:
            yaml.dump(index, f, Dumper=yaml.RoundTripDumper)
        shutil.move(new_index, index_file)
    except Exception:
        raise Exception


# recurse through directories, find h5 files with completed extractions, make a manifest
# and copy the contents to a new directory
@cli.command(name="copy-h5-metadata-to-yaml")
@click.option('--input-dir', '-i', type=click.Path(), default=os.getcwd(), help='Directory to find h5 files')
@click.option('--h5-metadata-path', default='/metadata/acquisition', type=str, help='Path to acquisition metadata in h5 files')
def copy_h5_metadata_to_yaml(input_dir, h5_metadata_path):

    h5s, dicts, yamls = recursive_find_h5s(input_dir)
    to_load = [(tmp, yml, file) for tmp, yml, file in zip(
        dicts, yamls, h5s) if tmp['complete'] and not tmp['skip']]

    # load in all of the h5 files, grab the extraction metadata, reformat to make nice 'n pretty
    # then stage the copy

    for i, tup in enumerate(tqdm(to_load, desc='Copying data to yamls')):
        with h5py.File(tup[2], 'r') as f:
            tmp = clean_dict(h5_to_dict(f, h5_metadata_path))
            tup[0]['metadata'] = dict(tmp)

        try:
            new_file = '{}_update.yaml'.format(os.path.basename(tup[1]))
            with open(new_file, 'w+') as f:
                yaml.dump(tup[0], f, Dumper=yaml.RoundTripDumper)
            shutil.move(new_file, tup[1])
        except Exception:
            raise Exception


@cli.command(name='generate-index')
@click.option('--input-dir', '-i', type=click.Path(), default=os.getcwd(), help='Directory to find h5 files')
@click.option('--pca-file', '-p', type=click.Path(), default=os.path.join(os.getcwd(), '_pca/pca_scores.h5'), help='Path to PCA results')
@click.option('--output-file', '-o', type=click.Path(), default=os.path.join(os.getcwd(), 'moseq2-index.yaml'), help="Location for storing index")
@click.option('--filter', '-f', '_filter', type=(str, str), default=None, help='Regex filter for metadata', multiple=True)
@click.option('--all-uuids', '-a', type=bool, default=False, help='Use all uuids')
def generate_index(input_dir, pca_file, output_file, _filter, all_uuids):

    # gather than h5s and the pca scores file
    # uuids should match keys in the scores file

    h5s, dicts, yamls = recursive_find_h5s(input_dir)
<<<<<<< HEAD
=======

    if 'metadata' not in dicts[0]:
        raise RuntimeError('Metadata not present in yaml files, run ' +
                           'copy-h5-metadata-to-yaml to update yaml files')

>>>>>>> 86fae0df
    if not os.path.exists(pca_file) or all_uuids:
        warnings.warn('Will include all files')
        pca_uuids = pluck('uuid', dicts)
    else:
        with h5py.File(pca_file, 'r') as f:
            pca_uuids = list(f['scores'])

    relpath = os.path.relpath
    file_with_uuids = filter(lambda x: x[2]['uuid'] in pca_uuids, zip(h5s, yamls, dicts))
    file_with_uuids = [(relpath(h5), relpath(yml), meta) for h5, yml, meta in file_with_uuids]

    output_dict = {
        'files': [],
        'pca_path': relpath(pca_file)
    }

    output_dict['files'] = [dict(path=x[:2], uuid=x[2]['uuid'], group='default') for x in file_with_uuids]
    for i, file_tup in enumerate(file_with_uuids):

        output_dict['files'][i]['metadata'] = {}

        for k, v in file_tup[2]['metadata'].items():
            for filt in _filter:
                if k == filt[0]:
                    tmp = re.match(filt[1], v)
                    if tmp is not None:
                        v = tmp[0]

            output_dict['files'][i]['metadata'][k] = v

    # write out index yaml

    with open(output_file, 'w') as f:
        yaml.dump(output_dict, f, Dumper=yaml.RoundTripDumper)


@cli.command(name='make-crowd-movies')
@click.argument('index-file', type=click.Path(exists=True, resolve_path=True))
@click.argument('model-path', type=click.Path(exists=True, resolve_path=True))
@click.option('--max-syllable', type=int, default=40, help="Index of max syllable to render")
@click.option('--max-examples', '-m', type=int, default=40, help="Number of examples to show")
@click.option('--threads', '-t', type=int, default=-1, help="Number of threads to use for rendering crowd movies")
@click.option('--sort', type=bool, default=True, help="Sort syllables by usage")
@click.option('--count', type=click.Choice(['usage', 'frames']), default='usage', help='How to quantify syllable usage')
@click.option('--output-dir', '-o', type=click.Path(), default=os.path.join(os.getcwd(), 'crowd_movies'), help="Path to store files")
@click.option('--gaussfilter-space', default=(0, 0), type=(float, float), help="Spatial filter for data (Gaussian)")
@click.option('--medfilter-space', default=[0], type=int, help="Median spatial filter", multiple=True)
@click.option('--min-height', type=int, default=5, help="Minimum height for scaling videos")
@click.option('--max-height', type=int, default=80, help="Minimum height for scaling videos")
@click.option('--raw-size', type=(int, int), default=(512, 424), help="Size of original videos")
@click.option('--scale', type=float, default=1, help="Scaling from pixel units to mm")
@click.option('--cmap', type=str, default='jet', help="Name of valid Matplotlib colormap for false-coloring images")
@click.option('--dur-clip', default=300, help="Exclude syllables more than this number of frames (None for no limit)")
@click.option('--legacy-jitter-fix', default=False, type=bool, help="Set to true if you notice jitter in your crowd movies")
@click.option('--frame-path', default='frames', type=str, help='Path to depth frames in h5 file')
def make_crowd_movies(index_file, model_path, max_syllable, max_examples, threads, sort, count,
                      output_dir, min_height, max_height, raw_size, scale, cmap, dur_clip,
                      legacy_jitter_fix, frame_path, gaussfilter_space, medfilter_space):

    if platform in ['linux', 'linux2']:
        print('Setting CPU affinity to use all CPUs...')
        cpu_count = psutil.cpu_count()
        proc = psutil.Process()
        proc.cpu_affinity(list(range(cpu_count)))

    clean_params = {
        'gaussfilter_space': gaussfilter_space,
        'medfilter_space': medfilter_space
    }

    # need to handle h5 intelligently here...

    if model_path.endswith(('.p', '.pz')):
        model_fit = parse_model_results(joblib.load(model_path))
        labels = model_fit['labels']

        if 'train_list' in model_fit:
            label_uuids = model_fit['train_list']
        else:
            label_uuids = model_fit['keys']
    elif model_path.endswith('.h5'):
        # load in h5, use index found using another function
        raise NotImplementedError('We do not support using h5 files for model output')
    if not os.path.exists(output_dir):
        os.makedirs(output_dir)

    info_parameters = ['model_class', 'kappa', 'gamma', 'alpha']
    info_dict = {k: model_fit['model_parameters'][k] for k in info_parameters}

    # convert numpy dtypes to their corresponding primitives
    for k, v in info_dict.items():
        if isinstance(v, (np.ndarray, np.generic)):
            info_dict[k] = info_dict[k].item()

    info_dict['model_path'] = model_path
    info_dict['index_path'] = index_file
    info_file = os.path.join(output_dir, 'info.yaml')

    with open(info_file, 'w+') as f:
        yaml.dump(info_dict, f, Dumper=yaml.RoundTripDumper)

    if sort:
        labels, ordering = relabel_by_usage(labels, count=count)
    else:
        ordering = list(range(max_syllable))

    sorted_index = get_sorted_index(index_file)
    vid_parameters = check_video_parameters(sorted_index)

    # uuid in both the labels and the index
    uuid_set = set(label_uuids) & set(sorted_index['files'].keys())

    # make sure the files exist
    uuid_set = [uuid for uuid in uuid_set if os.path.exists(sorted_index['files'][uuid]['path'][0])]

    # harmonize everything...
    labels = [label_arr for label_arr, uuid in zip(labels, label_uuids) if uuid in uuid_set]
    label_uuids = [uuid for uuid in label_uuids if uuid in uuid_set]
    sorted_index['files'] = {k: v for k, v in sorted_index['files'].items() if k in uuid_set}

    if vid_parameters['resolution'] is not None:
        raw_size = vid_parameters['resolution']

    if sort:
        filename_format = 'syllable_sorted-id-{:d} ({})_original-id-{:d}.mp4'
    else:
        filename_format = 'syllable_{:d}.mp4'

    with mp.Pool() as pool:
        slice_fun = get_syllable_slices(
                            labels=labels,
                            label_uuids=label_uuids,
                            index=sorted_index)
        with warnings.catch_warnings():
            warnings.simplefilter("ignore", TqdmSynchronisationWarning)
            slices = list(tqdm(pool.imap(slice_fun, range(max_syllable)), total=max_syllable))

        matrix_fun = partial(make_crowd_matrix,
                             nexamples=max_examples,
                             frame_path=frame_path,
                             dur_clip=dur_clip,
                             min_height=min_height,
                             crop_size=vid_parameters['crop_size'],
                             raw_size=raw_size,
                             scale=scale,
                             legacy_jitter_fix=legacy_jitter_fix,
                             **clean_params)

        with warnings.catch_warnings():
            warnings.simplefilter("ignore", TqdmSynchronisationWarning)
            crowd_matrices = list(tqdm(pool.imap(matrix_fun, slices), total=max_syllable))

        write_fun = partial(write_frames_preview, fps=vid_parameters['fps'], depth_min=min_height,
                            depth_max=max_height, cmap=cmap)
        pool.starmap(write_fun,
                     [(os.path.join(output_dir, filename_format.format(i, count, ordering[i])),
                       crowd_matrix)
                      for i, crowd_matrix in enumerate(crowd_matrices) if crowd_matrix is not None])


@cli.command(name='plot-scalar-summary')
@click.argument('index-file', type=click.Path(exists=True, resolve_path=True))
@click.option('--output-file', type=click.Path(), default=os.path.join(os.getcwd(), 'scalars'))
def plot_scalar_summary(index_file, output_file):

    index, sorted_index = parse_index(index_file)
    scalar_df = scalars_to_dataframe(sorted_index)

    plt_scalars, _ = scalar_plot(scalar_df, headless=True)
    plt_position, _ = position_plot(scalar_df, headless=True)

    plt_scalars.savefig(f'{output_file}_summary.png')
    plt_scalars.savefig(f'{output_file}_summary.pdf')

    plt_position.savefig(f'{output_file}_position.png')
    plt_position.savefig(f'{output_file}_position.pdf')


@cli.command(name='plot-transition-graph')
@click.argument('index-file', type=click.Path(exists=True, resolve_path=True))
@click.argument('model-fit', type=click.Path(exists=True, resolve_path=True))
@click.option('--max-syllable', type=int, default=40, help="Index of max syllable to render")
@click.option('-g', '--group', type=str, default=None, help="Name of group(s) to show", multiple=True)
@click.option('--output-file', type=click.Path(), default=os.path.join(os.getcwd(), 'transitions'), help="Filename to store plot")
@click.option('--normalize', type=click.Choice(['bigram', 'rows', 'columns']), default='bigram', help="How to normalize transition probabilities")
@click.option('--edge-threshold', type=float, default=.001, help="Threshold for edges to show")
@click.option('--usage-threshold', type=float, default=0, help="Threshold for nodes to show")
@click.option('--layout', type=str, default='spring', help="Default networkx layout algorithm")
@click.option('--keep-orphans', '-k', type=bool, is_flag=True, help="Show orphaned nodes")
@click.option('--orphan-weight', type=float, default=0, help="Weight for non-existent connections")
@click.option('--arrows', type=bool, is_flag=True, help="Show arrows")
@click.option('--sort', type=bool, default=True, help="Sort syllables by usage")
@click.option('--count', type=click.Choice(['usage', 'frames']), default='usage', help='How to quantify syllable usage')
@click.option('--edge-scaling', type=float, default=250, help="Scale factor from transition probabilities to edge width")
@click.option('--node-scaling', type=float, default=1e4, help="Scale factor for nodes by usage")
@click.option('--scale-node-by-usage', type=bool, default=True, help="Scale node sizes by usages probabilities")
@click.option('--width-per-group', type=float, default=8, help="Width (in inches) for figure canvas per group")
def plot_transition_graph(index_file, model_fit, max_syllable, group, output_file,
                          normalize, edge_threshold, usage_threshold, layout,
                          keep_orphans, orphan_weight, arrows, sort, count,
                          edge_scaling, node_scaling, scale_node_by_usage, width_per_group):

    if layout.lower()[:8] == 'graphviz':
        try:
            import pygraphviz
        except ImportError:
            raise ImportError('pygraphviz must be installed to use graphviz layout engines')

    model_data = parse_model_results(joblib.load(model_fit))
    index, sorted_index = parse_index(index_file)

    labels = model_data['labels']

    if sort:
        labels = relabel_by_usage(labels, count=count)[0]

    if 'train_list' in model_data.keys():
        label_uuids = model_data['train_list']
    else:
        label_uuids = model_data['keys']

    label_group = []

    print('Sorting labels...')

    if 'group' in index['files'][0].keys() and len(group) > 0:
        for uuid in label_uuids:
            label_group.append(sorted_index['files'][uuid]['group'])
    # elif 'group' in index['files'][0].keys() and (group is None or len(group) == 0):
    #     for uuid in label_uuids:
    #         label_group.append(sorted_index['files'][uuid]['group'])
    #     group = list(set(label_group))
    else:
        label_group = ['']*len(model_data['labels'])
        group = list(set(label_group))

    print('Computing transition matrices...')

    trans_mats = []
    usages = []
    for plt_group in group:
        use_labels = [lbl for lbl, grp in zip(labels, label_group) if grp == plt_group]
        trans_mats.append(get_transition_matrix(use_labels, normalize=normalize, combine=True, max_syllable=max_syllable))
        usages.append(get_syllable_statistics(use_labels)[0])

    if not scale_node_by_usage:
        usages = None

    print('Creating plot...')

    plt, _, _ = graph_transition_matrix(trans_mats, usages=usages, width_per_group=width_per_group,
                                        edge_threshold=edge_threshold, edge_width_scale=edge_scaling,
                                        difference_edge_width_scale=edge_scaling, keep_orphans=keep_orphans,
                                        orphan_weight=orphan_weight, arrows=arrows, usage_threshold=usage_threshold,
                                        layout=layout, groups=group, usage_scale=node_scaling, headless=True)
    plt.savefig(f'{output_file}.png', dpi=150)
    plt.savefig(f'{output_file}.pdf')


@cli.command(name='plot-usages')
@click.argument('index-file', type=click.Path(exists=True, resolve_path=True))
@click.argument('model-fit', type=click.Path(exists=True, resolve_path=True))
@click.option('--sort', type=bool, default=True, help="Sort syllables by usage")
@click.option('--count', type=click.Choice(['usage', 'frames']), default='usage', help='How to quantify syllable usage')
@click.option('--max-syllable', type=int, default=40, help="Index of max syllable to render")
@click.option('-g', '--group', type=str, default=None, help="Name of group(s) to show", multiple=True)
@click.option('--output-file', type=click.Path(), default=os.path.join(os.getcwd(), 'usages'), help="Filename to store plot")
def plot_usages(index_file, model_fit, sort, count, max_syllable, group, output_file):

    # if the user passes multiple groups, sort and plot against each other
    # relabel by usage across the whole dataset, gather usages per session per group

    # parse the index, parse the model fit, reformat to dataframe, bob's yer uncle

    model_data = parse_model_results(joblib.load(model_fit))
    sorted_index = get_sorted_index(index_file)
    df, _ = results_to_dataframe(model_data, sorted_index, max_syllable=max_syllable, sort=sort, count=count)
    fig, _ = usage_plot(df, groups=group, headless=True)
    fig.savefig(f'{output_file}.png')
    fig.savefig(f'{output_file}.pdf')<|MERGE_RESOLUTION|>--- conflicted
+++ resolved
@@ -123,14 +123,11 @@
     # uuids should match keys in the scores file
 
     h5s, dicts, yamls = recursive_find_h5s(input_dir)
-<<<<<<< HEAD
-=======
 
     if 'metadata' not in dicts[0]:
         raise RuntimeError('Metadata not present in yaml files, run ' +
                            'copy-h5-metadata-to-yaml to update yaml files')
 
->>>>>>> 86fae0df
     if not os.path.exists(pca_file) or all_uuids:
         warnings.warn('Will include all files')
         pca_uuids = pluck('uuid', dicts)
