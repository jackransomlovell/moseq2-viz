--- conflicted
+++ resolved
@@ -493,9 +493,6 @@
         usages = scalar_df.groupby(groupby)[syllable_key].value_counts(
             normalize=usage_normalization
         )
-<<<<<<< HEAD
-    usages.name = "usage"
-=======
     usages = (
         usages.unstack(fill_value=0)
         .reset_index()
@@ -503,7 +500,6 @@
         .set_index(groupby_with_syllable)
     )
     usages.columns = ["usage"]
->>>>>>> b8cf7f0c
     
     # get durationss
     trials = scalar_df['onset'].cumsum()
@@ -516,11 +512,7 @@
     features = scalar_df.groupby(groupby_with_syllable)[feature_cols].mean()
 
     # merge usage and duration
-<<<<<<< HEAD
-    features = features.join(durations).join(usages)
-=======
     features = usages.join(durations).join(features)
->>>>>>> b8cf7f0c
     features['syllable key'] = syllable_key
 
     return features.reset_index().rename(columns={syllable_key: 'syllable'})
