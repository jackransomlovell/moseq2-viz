--- conflicted
+++ resolved
@@ -4,7 +4,7 @@
 import pandas as pd
 import numpy as np
 import warnings
-from cytoolz import keyfilter, itemfilter, merge_with, curry
+from cytoolz import keyfilter, itemfilter, merge_with, curry, valmap
 from itertools import starmap
 from collections import defaultdict
 from moseq2_viz.util import (h5_to_dict, strided_app, load_timestamps, read_yaml,
@@ -192,7 +192,7 @@
 
 def get_scalar_triggered_average(scalar_map, model_labels, max_syllable=40, nlags=20,
                                  include_keys=['velocity_2d_mm', 'velocity_3d_mm', 'width_mm',
-                                             'length_mm', 'height_ave_mm', 'angle'],
+                                               'length_mm', 'height_ave_mm', 'angle'],
                                  zscore=False):
 
     win = int(nlags * 2 + 1)
@@ -225,16 +225,15 @@
             count[i] += len(hits)
 
             for scalar in include_keys:
-                if scalar is 'angle':
-                    use_scalar = np.diff(v[scalar])
+                use_scalar = v[scalar]
+                if scalar == 'angle':
+                    use_scalar = np.diff(use_scalar)
                     use_scalar = np.insert(use_scalar, 0, 0)
-
                 if zscore:
-                    use_scalar = (v[scalar] - np.nanmean(v[scalar]))  / np.nanstd(v[scalar])
-                else:
-                    use_scalar = v[scalar]
+                    use_scalar = nanzscore(use_scalar)
+
                 padded_scores = np.pad(use_scalar, (win // 2, win // 2),
-                                   'constant', constant_values = np.nan)
+                                       'constant', constant_values=np.nan)
                 win_scores = strided_app(padded_scores, win, 1)
                 syll_average[scalar][i] += np.nansum(win_scores[hits, :], axis=0)
 
@@ -245,32 +244,26 @@
     return syll_average
 
 
-<<<<<<< HEAD
+def nanzscore(data):
+    return (data - np.nanmean(data)) / np.nanstd(data)
+
+
+def process_scalars(scalar_map, include_keys, zscore=False):
+    out = defaultdict(list)
+    for k, v in scalar_map.items():
+        for scalar in include_keys:
+            use_scalar = v[scalar]
+            if scalar == 'angle':
+                use_scalar = np.diff(use_scalar)
+                use_scalar = np.insert(use_scalar, 0, 0)
+            if zscore:
+                use_scalar = nanzscore(use_scalar)
+            out[k] += [use_scalar]
+    return valmap(np.array, dict(out))
+
+
 def find_and_load_feedback(extract_path, input_path):
     join = os.path.join
-=======
-def process_scalars(scalar_map, include_keys, zscore=False):
-    out = {}
-    for k, v in scalar_map.items():
-        for scalar in include_keys:
-            if scalar is 'angle':
-                use_scalar = np.diff(v[scalar])
-                use_scalar = np.insert(use_scalar, 0, 0)
-            if zscore:
-                use_scalar = (v[scalar] - np.nanmean(v[scalar]))  / np.nanstd(v[scalar])
-            else:
-                use_scalar = v[scalar]
-            if k not in out:
-                out[k] = []
-            out[k] += [use_scalar]
-    return {k : np.array(v) for k, v in out.items()}
-
-
-def scalars_to_dataframe(index, include_keys=['SessionName', 'SubjectName', 'StartTime'],
-                         include_model=None, disable_output=False,
-                         include_feedback=None, force_conversion=True):
->>>>>>> 58be45c5
-
     feedback_path = join(os.path.dirname(input_path), 'feedback_ts.txt')
     if not os.path.exists(feedback_path):
         feedback_path = join(os.path.dirname(extract_path), '..', 'feedback_ts.txt')
