import tqdm
import h5py
import os
import pandas as pd
import numpy as np
import warnings
from moseq2_viz.util import h5_to_dict, strided_app, load_timestamps, read_yaml
from moseq2_viz.model.util import parse_model_results, _get_transitions, relabel_by_usage


# http://stackoverflow.com/questions/17832238/kinect-intrinsic-parameters-from-field-of-view/18199938#18199938
# http://www.imaginativeuniversal.com/blog/post/2014/03/05/quick-reference-kinect-1-vs-kinect-2.aspx
# http://smeenk.com/kinect-field-of-view-comparison/
def convert_pxs_to_mm(coords, resolution=(512, 424), field_of_view=(70.6, 60), true_depth=673.1):
    """Converts x, y coordinates in pixel space to mm
    """
    cx = resolution[0] // 2
    cy = resolution[1] // 2

    xhat = coords[:, 0] - cx
    yhat = coords[:, 1] - cy

    fw = resolution[0] / (2 * np.deg2rad(field_of_view[0] / 2))
    fh = resolution[1] / (2 * np.deg2rad(field_of_view[1] / 2))

    new_coords = np.zeros_like(coords)
    new_coords[:, 0] = true_depth * xhat / fw
    new_coords[:, 1] = true_depth * yhat / fh

    return new_coords


def convert_legacy_scalars(old_features, force=False, true_depth=673.1):
    """Converts scalars in the legacy format to the new format, with explicit units.
    Args:
        old_features (str, h5 group, or dictionary of scalars): filename, h5 group, or dictionary of scalar values
        true_depth (float):  true depth of the floor relative to the camera (673.1 mm by default)

    Returns:
        features (dict): dictionary of scalar values
    """

    if type(old_features) is h5py.Group and 'centroid_x' in old_features.keys():
        print('Loading scalars from h5 dataset')
        feature_dict = {}
        for k, v in old_features.items():
            feature_dict[k] = v[...]

        old_features = feature_dict

    if (type(old_features) is str or type(old_features) is np.str_) and os.path.exists(old_features):
        print('Loading scalars from file')
        with h5py.File(old_features, 'r') as f:
            feature_dict = {}
            for k, v in f['scalars'].items():
                feature_dict[k] = v[...]

        old_features = feature_dict

    if 'centroid_x_mm' in old_features.keys() and force:
        centroid = np.hstack((old_features['centroid_x_px'][:, None],
                              old_features['centroid_y_px'][:, None]))
        nframes = len(old_features['centroid_x_mm'])

    elif not force:
        print('Features already converted')
        return None
    else:
        centroid = np.hstack((old_features['centroid_x'][:, None],
                              old_features['centroid_y'][:, None]))
        nframes = len(old_features['centroid_x'])

    features = {
        'centroid_x_px': np.zeros((nframes,), 'float32'),
        'centroid_y_px': np.zeros((nframes,), 'float32'),
        'velocity_2d_px': np.zeros((nframes,), 'float32'),
        'velocity_3d_px': np.zeros((nframes,), 'float32'),
        'width_px': np.zeros((nframes,), 'float32'),
        'length_px': np.zeros((nframes,), 'float32'),
        'area_px': np.zeros((nframes,)),
        'centroid_x_mm': np.zeros((nframes,), 'float32'),
        'centroid_y_mm': np.zeros((nframes,), 'float32'),
        'velocity_2d_mm': np.zeros((nframes,), 'float32'),
        'velocity_3d_mm': np.zeros((nframes,), 'float32'),
        'width_mm': np.zeros((nframes,), 'float32'),
        'length_mm': np.zeros((nframes,), 'float32'),
        'area_mm': np.zeros((nframes,)),
        'height_ave_mm': np.zeros((nframes,), 'float32'),
        'angle': np.zeros((nframes,), 'float32'),
        'velocity_theta': np.zeros((nframes,)),
    }

    centroid_mm = convert_pxs_to_mm(centroid, true_depth=true_depth)
    centroid_mm_shift = convert_pxs_to_mm(centroid + 1, true_depth=true_depth)

    px_to_mm = np.abs(centroid_mm_shift - centroid_mm)

    features['centroid_x_px'] = centroid[:, 0]
    features['centroid_y_px'] = centroid[:, 1]

    features['centroid_x_mm'] = centroid_mm[:, 0]
    features['centroid_y_mm'] = centroid_mm[:, 1]

    # based on the centroid of the mouse, get the mm_to_px conversion

    if 'width_px' in old_features.keys():
        features['width_px'] = old_features['width_px']
    else:
        features['width_px'] = old_features['width']

    if 'length_px' in old_features.keys():
        features['length_px'] = old_features['length_px']
    else:
        features['length_px'] = old_features['length']

    if 'area_px' in old_features.keys():
        features['area_px'] = old_features['area_px']
    else:
        features['area_px'] = old_features['area']

    if 'height_ave_mm' in old_features.keys():
        features['height_ave_mm'] = old_features['height_ave_mm']
    else:
        features['height_ave_mm'] = old_features['height_ave']

    features['width_mm'] = features['width_px'] * px_to_mm[:, 1]
    features['length_mm'] = features['length_px'] * px_to_mm[:, 0]
    features['area_mm'] = features['area_px'] * px_to_mm.mean(axis=1)

    features['angle'] = old_features['angle']

    with warnings.catch_warnings():
        warnings.simplefilter("ignore", category=RuntimeWarning)

        vel_x = np.diff(np.concatenate((features['centroid_x_px'][:1], features['centroid_x_px'])))
        vel_y = np.diff(np.concatenate((features['centroid_y_px'][:1], features['centroid_y_px'])))
        vel_z = np.diff(np.concatenate((features['height_ave_mm'][:1], features['height_ave_mm'])))

        features['velocity_2d_px'] = np.hypot(vel_x, vel_y)
        features['velocity_3d_px'] = np.sqrt(
            np.square(vel_x)+np.square(vel_y)+np.square(vel_z))

        vel_x = np.diff(np.concatenate((features['centroid_x_mm'][:1], features['centroid_x_mm'])))
        vel_y = np.diff(np.concatenate((features['centroid_y_mm'][:1], features['centroid_y_mm'])))

        features['velocity_2d_mm'] = np.hypot(vel_x, vel_y)
        features['velocity_3d_mm'] = np.sqrt(
            np.square(vel_x)+np.square(vel_y)+np.square(vel_z))

        features['velocity_theta'] = np.arctan2(vel_y, vel_x)

    return features


def get_scalar_map(index, fill_nans=True, force_conversion=True):

    scalar_map = {}
    score_idx = h5_to_dict(index['pca_path'], 'scores_idx')

    for uuid, v in index['files'].items():

        scalars = h5_to_dict(v['path'][0], 'scalars')
        conv_scalars = convert_legacy_scalars(scalars, force=force_conversion)

        if conv_scalars is not None:
            scalars = conv_scalars

        idx = score_idx[uuid]
        scalar_map[uuid] = {}

        for k, v_scl in scalars.items():
            if fill_nans:
                scalar_map[uuid][k] = np.zeros((len(idx), ), dtype='float32')
                scalar_map[uuid][k][:] = np.nan
                scalar_map[uuid][k][~np.isnan(idx)] = v_scl
            else:
                scalar_map[uuid][k] = v_scl

    return scalar_map


def get_scalar_triggered_average(scalar_map, model_labels, max_syllable=40, nlags=20,
                                 include_keys=['velocity_2d_mm', 'velocity_3d_mm', 'width_mm',
                                             'length_mm', 'height_ave_mm', 'angle'],
                                 zscore=False):

    win = int(nlags * 2 + 1)

    # cumulative average of PCs for nlags

    if np.mod(win, 2) == 0:
        win = win + 1

    # cumulative average of PCs for nlags
    # grab the windows where 0=syllable onset

    syll_average = {}
    count = np.zeros((max_syllable, ), dtype='int')

    for scalar in include_keys:
        syll_average[scalar] = np.zeros((max_syllable, win), dtype='float32')

    for k, v in scalar_map.items():

        labels = model_labels[k]
        seq_array, locs = _get_transitions(labels)

        for i in range(max_syllable):
            hits = locs[np.where(seq_array == i)[0]]

            if len(hits) < 1:
                continue

            count[i] += len(hits)

            for scalar in include_keys:
                if scalar is 'angle':
                    use_scalar = np.diff(v[scalar])
                    use_scalar = np.insert(use_scalar, 0, 0)

                if zscore:
                    use_scalar = (v[scalar] - np.nanmean(v[scalar]))  / np.nanstd(v[scalar])
                else:
                    use_scalar = v[scalar]
                padded_scores = np.pad(use_scalar, (win // 2, win // 2),
                                   'constant', constant_values = np.nan)
                win_scores = strided_app(padded_scores, win, 1)
                syll_average[scalar][i] += np.nansum(win_scores[hits, :], axis=0)

    for i in range(max_syllable):
        for scalar in include_keys:
            syll_average[scalar][i] /= count[i]

    return syll_average


def scalars_to_dataframe(index, include_keys=['SessionName', 'SubjectName', 'StartTime'],
                         include_model=None, disable_output=False,
                         include_feedback=None, force_conversion=True):

    scalar_dict = {}

    # loop through files, load scalars
    # TODO: checks for legacy scalars

    uuids = list(index['files'].keys())
    dset = h5_to_dict(h5py.File(index['files'][uuids[0]]['path'][0], 'r'), 'scalars')

    tmp = convert_legacy_scalars(dset, force=force_conversion)

    if tmp is not None:
        dset = tmp

    scalar_names = list(dset.keys())

    for scalar in scalar_names:
        scalar_dict[scalar] = []

    for key in include_keys:
        scalar_dict[key] = []

    include_labels = False
    skip = []

    if include_model is not None and os.path.exists(include_model):
        labels = {}
        mdl = parse_model_results(include_model, sort_labels_by_usage=False)

        if 'train_list' in mdl.keys():
            uuids = mdl['train_list']
        else:
            uuids = mdl['keys']

        labels_usage = relabel_by_usage(mdl['labels'], count='usage')[0]
        labels_frames = relabel_by_usage(mdl['labels'], count='frames')[0]

        labels['raw'] = {k: v for k, v in zip(uuids, mdl['labels'])}
        labels['usage'] = {k: v for k, v in zip(uuids, labels_usage)}
        labels['frames'] = {k: v for k, v in zip(uuids, labels_frames)}

        scalar_dict['model_label'] = []
        scalar_dict['model_label (sort=usage)'] = []
        scalar_dict['model_label (sort=frames)'] = []

        label_idx = h5_to_dict(index['pca_path'], 'scores_idx')
        for uuid, lbl in labels['raw'].items():
            if len(label_idx[uuid]) != len(lbl):
                skip.append(uuid)
                continue
            labels['raw'][uuid] = lbl[~np.isnan(label_idx[uuid])]
            labels['usage'][uuid] = labels['usage'][uuid][~np.isnan(label_idx[uuid])]
            labels['frames'][uuid] = labels['frames'][uuid][~np.isnan(label_idx[uuid])]

        include_labels = True

    scalar_dict['group'] = []
    scalar_dict['uuid'] = []

    if include_feedback:
        scalar_dict['feedback_status'] = []

    for k, v in tqdm.tqdm(index['files'].items(), disable=disable_output):
        if k in skip:
            continue
<<<<<<< HEAD
        h5 = h5py.File(v['path'][0], 'r')
        dset = h5_to_dict(h5, 'scalars')
        if 'timestamps' in h5:
            # h5 format as of v0.1.3
            timestamps = h5['/timestamps'].value
        elif timestamps in h5['/metadata']:
            # h5 format prior to v0.1.3
            timestamps = h5['/metadata/timestamps'].value

        parameters = read_yaml(v['path'][1])['parameters']
=======
        dset = h5_to_dict(h5py.File(v['path'][0], 'r'), 'scalars')
        timestamps = h5py.File(v['path'][0], 'r')['metadata/timestamps'][...]
        dct = read_yaml(v['path'][1])
        parameters = dct['parameters']
>>>>>>> 836b177b

        if include_feedback:
            if 'feedback_timestamps' in dct.keys():
                ts_data = np.array(dct['feedback_timestamps'])
                feedback_ts, feedback_status = ts_data[:, 0], ts_data[:, 1]
            else:
                feedback_path = os.path.join(os.path.dirname(parameters['input_file']),
                                             'feedback_ts.txt')
                if not os.path.exists(feedback_path):
                    feedback_path = os.path.join(os.path.dirname(v['path'][0]),
                                                 '..', 'feedback_ts.txt')

                if os.path.exists(feedback_path):
                    feedback_ts = load_timestamps(feedback_path, 0)
                    feedback_status = load_timestamps(feedback_path, 1)
                else:
                    warnings.warn('Could not find feedback file for {}'.format(v['path'][0]))
                    feedback_ts = None
                    #continue

        tmp = convert_legacy_scalars(dset, force=force_conversion)

        if tmp is not None:
            dset = tmp

        nframes = len(dset[scalar_names[0]])
        if len(timestamps) != nframes:
            warnings.warn('Timestamps not equal to number of frames for {}'.format(v['path'][0]))
            continue

        for scalar in scalar_names:
            scalar_dict[scalar].append(dset[scalar])

        for key in include_keys:
            for i in range(nframes):
                scalar_dict[key].append(v['metadata'][key])

        for i in range(nframes):
            scalar_dict['group'].append(v['group'])
            scalar_dict['uuid'].append(k)

        if include_feedback and feedback_ts is not None:

            for ts in timestamps:
                hit = np.where(ts.astype('int32') == feedback_ts.astype('int32'))[0]
                if len(hit) > 0:
                    scalar_dict['feedback_status'].append(feedback_status[hit])
                else:
                    scalar_dict['feedback_status'].append(-1)

        elif include_feedback:
            for frame in range(nframes):
                scalar_dict['feedback_status'].append(-1)

        if include_labels:
            if k in labels['raw'].keys():
                for lbl, lbl_usage, lbl_frames in zip(labels['raw'][k],
                                                      labels['usage'][k],
                                                      labels['frames'][k]):
                    scalar_dict['model_label'].append(lbl)
                    scalar_dict['model_label (sort=usage)'].append(lbl_usage)
                    scalar_dict['model_label (sort=frames)'].append(lbl_frames)
            else:
                for i in range(nframes):
                    scalar_dict['model_label'].append(np.nan)

    for scalar in scalar_names:
        scalar_dict[scalar] = np.concatenate(scalar_dict[scalar])

    scalar_df = pd.DataFrame(scalar_dict)

    return scalar_df<|MERGE_RESOLUTION|>--- conflicted
+++ resolved
@@ -302,23 +302,18 @@
     for k, v in tqdm.tqdm(index['files'].items(), disable=disable_output):
         if k in skip:
             continue
-<<<<<<< HEAD
+
         h5 = h5py.File(v['path'][0], 'r')
         dset = h5_to_dict(h5, 'scalars')
         if 'timestamps' in h5:
             # h5 format as of v0.1.3
-            timestamps = h5['/timestamps'].value
+            timestamps = h5['/timestamps'][...]
         elif timestamps in h5['/metadata']:
             # h5 format prior to v0.1.3
-            timestamps = h5['/metadata/timestamps'].value
-
-        parameters = read_yaml(v['path'][1])['parameters']
-=======
-        dset = h5_to_dict(h5py.File(v['path'][0], 'r'), 'scalars')
-        timestamps = h5py.File(v['path'][0], 'r')['metadata/timestamps'][...]
+            timestamps = h5['/metadata/timestamps'][...]
+
         dct = read_yaml(v['path'][1])
         parameters = dct['parameters']
->>>>>>> 836b177b
 
         if include_feedback:
             if 'feedback_timestamps' in dct.keys():
