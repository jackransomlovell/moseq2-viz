'''

Visualization model containing all plotting functions and some dependent data pre-processing helper functions.

'''

import cv2
import h5py
import numpy as np
import seaborn as sns
from tqdm.auto import tqdm
from functools import wraps
from scipy.stats import mode
import matplotlib.pyplot as plt
from matplotlib import lines, gridspec
from moseq2_viz.model.label_util import get_sorted_syllable_stat_ordering, get_syllable_mutation_ordering

def clean_frames(frames, medfilter_space=None, gaussfilter_space=None,
                 tail_filter=None, tail_threshold=5):
    '''
    Filters frames using spatial filters such as Median or Gaussian filters.

    Parameters
    ----------
    frames (3D numpy array): frames to filter.
    medfilter_space (list): list of len()==1, must be odd. Median space filter kernel size.
    gaussfilter_space (list): list of len()==2. Gaussian space filter kernel size.
    tail_filter (int): number of iterations to filter over tail.
    tail_threshold (int): filtering threshold value

    Returns
    -------
    out (3D numpy array): filtered numpy array.
    '''

    out = np.copy(frames)


    if tail_filter is not None:
        for i in range(frames.shape[0]):
            mask = cv2.morphologyEx(out[i], cv2.MORPH_OPEN, tail_filter) > tail_threshold
            out[i] = out[i] * mask.astype(frames.dtype)

    if medfilter_space is not None and np.all(np.array(medfilter_space) > 0):
        for i in range(frames.shape[0]):
            for medfilt in medfilter_space:
                if medfilt % 2 == 0:
                    print('Inputted medfilter must be odd. Subtracting input by 1.')
                    medfilt -= 1
                out[i] = cv2.medianBlur(out[i], medfilt)

    if gaussfilter_space is not None and np.all(np.array(gaussfilter_space) > 0):
        for i in range(frames.shape[0]):
            out[i] = cv2.GaussianBlur(out[i], (21, 21),
                                      gaussfilter_space[0], gaussfilter_space[1])

    return out

def save_fig(fig, output_file, name='{}', **kwargs):
    '''
    Convenience function for saving created/open matplotlib figures to PNG and PDF formats.

    Parameters
    ----------
    fig (pyplot.Figure): open figure to save
    output_file (str): path to save figure to
    name (str): dynamic figure name; allows for overriding name with specific value/prefix
    kwargs (dict): dictionary containing additional figure saving parameters. (check plot-stats in wrappers.py)

    Returns
    -------
    None
    '''

    fig.savefig(f'{name}.png'.format(output_file), **kwargs)
    fig.savefig(f'{name}.pdf'.format(output_file), **kwargs)

# TODO: add option to render w/ text using opencv (easy, this way we can annotate w/ nu, etc.)
def make_crowd_matrix(slices, nexamples=50, pad=30, raw_size=(512, 424), frame_path='frames',
                      crop_size=(80, 80), dur_clip=1000, offset=(50, 50), scale=1,
                      center=False, rotate=False, min_height=10, legacy_jitter_fix=False,
                      **kwargs):
    '''
    Creates crowd movie video numpy array.

    Parameters
    ----------
    slices (numpy array): video slices of specific syllable label
    nexamples (int): maximum number of mice to include in crowd_matrix video
    pad (int): number of frame padding in video
    raw_size (tuple): video dimensions.
    frame_path (str): path to in-h5 frames variable
    crop_size (tuple): mouse crop size
    dur_clip (int): maximum clip duration.
    offset (tuple): centroid offsets from cropped videos
    scale (int): mouse size scaling factor.
    center (bool): indicate whether mice are centered.
    rotate (bool): rotate mice to orient them.
    min_height (int): minimum max height from floor to use.
    legacy_jitter_fix (bool): whether to apply jitter fix for K1 camera.
    kwargs (dict): extra keyword arguments

    Returns
    -------
    crowd_matrix (3D numpy array): crowd movie for a specific syllable.
    '''

    if rotate and not center:
        raise NotImplementedError('Rotating without centering not supported')

    durs = np.array([i[1]-i[0] for i, j, k in slices])

    if dur_clip is not None:
        idx = np.where(np.logical_and(durs < dur_clip, durs > 0))[0]
        use_slices = [_ for i, _ in enumerate(slices) if i in idx]
    else:
        idx = np.where(durs > 0)[0]
        use_slices = [_ for i, _ in enumerate(slices) if i in idx]

    if len(use_slices) > nexamples:
        use_slices = [use_slices[i] for i in np.random.permutation(np.arange(len(use_slices)))[:nexamples]]

    durs = np.array([i[1]-i[0] for i, j, k in use_slices])

    if len(durs) < 1:
        return None

    max_dur = durs.max()

    if max_dur < 0:
        return None

    crowd_matrix = np.zeros((max_dur + pad * 2, raw_size[1], raw_size[0]), dtype='uint8')

    count = 0

    xc0 = crop_size[1] // 2
    yc0 = crop_size[0] // 2

    xc = np.array(list(range(-xc0, +xc0 + 1)), dtype='int16')
    yc = np.array(list(range(-yc0, +yc0 + 1)), dtype='int16')

    for idx, uuid, fname in use_slices:

        # get the frames, combine in a way that's alpha-aware

        h5 = h5py.File(fname, 'r')
        nframes = h5[frame_path].shape[0]
        cur_len = idx[1] - idx[0]
        use_idx = (idx[0] - pad, idx[1] + pad + (max_dur - cur_len))

        if use_idx[0] < 0 or use_idx[1] >= nframes - 1:
            continue

        if 'centroid_x' in h5['scalars'].keys():
            use_names = ('scalars/centroid_x', 'scalars/centroid_y')
        elif 'centroid_x_px' in h5['scalars'].keys():
            use_names = ('scalars/centroid_x_px', 'scalars/centroid_y_px')

        centroid_x = h5[use_names[0]][use_idx[0]:use_idx[1]] + offset[0]
        centroid_y = h5[use_names[1]][use_idx[0]:use_idx[1]] + offset[1]

        if center:
            centroid_x -= centroid_x[pad]
            centroid_x += raw_size[0] // 2
            centroid_y -= centroid_y[pad]
            centroid_y += raw_size[1] // 2

        angles = h5['scalars/angle'][use_idx[0]:use_idx[1]]
        frames = clean_frames((h5[frame_path][use_idx[0]:use_idx[1]] / scale).astype('uint8'), **kwargs)

        if 'flips' in h5['metadata/extraction'].keys():
            # h5 format as of v0.1.3
            flips = h5['metadata/extraction/flips'][use_idx[0]:use_idx[1]]
            angles[np.where(flips == True)] -= np.pi
        elif 'flips' in h5['metadata'].keys():
            # h5 format prior to v0.1.3
            flips = h5['metadata/flips'][use_idx[0]:use_idx[1]]
            angles[np.where(flips == True)] -= np.pi
        else:
            flips = np.zeros(angles.shape, dtype='bool')

        angles = np.rad2deg(angles)

        for i in range(len(centroid_x)):

            if np.isnan(centroid_x[i]) or np.isnan(centroid_y[i]):
                continue

            rr = (yc + centroid_y[i]).astype('int16')
            cc = (xc + centroid_x[i]).astype('int16')

            if (np.any(rr < 1)
                or np.any(cc < 1)
                or np.any(rr >= raw_size[1])
                or np.any(cc >= raw_size[0])
                or (rr[-1] - rr[0] != crop_size[0])
                or (cc[-1] - cc[0] != crop_size[1])):
                continue

            rot_mat = cv2.getRotationMatrix2D((xc0, yc0), angles[i], 1)

            old_frame = crowd_matrix[i]
            new_frame = np.zeros_like(old_frame)
            new_frame_clip = frames[i]

            # change from fliplr, removes jitter since we now use rot90 in moseq2-extract
            if flips[i] and legacy_jitter_fix:
                new_frame_clip = np.fliplr(new_frame_clip)
            elif flips[i]:
                new_frame_clip = np.rot90(new_frame_clip, k=-2)

            new_frame_clip = cv2.warpAffine(new_frame_clip.astype('float32'),
                                            rot_mat, crop_size).astype(frames.dtype)

            if i >= pad and i <= pad + cur_len:
                cv2.circle(new_frame_clip, (xc0, yc0), 3, (255, 255, 255), -1)
            try:
                new_frame[rr[0]:rr[-1], cc[0]:cc[-1]] = new_frame_clip
            except Exception:
                raise Exception

            if rotate:
                rot_mat = cv2.getRotationMatrix2D((raw_size[0] // 2, raw_size[1] // 2),
                                                  -angles[pad] + flips[pad] * 180,
                                                  1)
                new_frame = cv2.warpAffine(new_frame, rot_mat, raw_size).astype(new_frame.dtype)

            # zero out based on min_height before taking the non-zeros
            new_frame[new_frame < min_height] = 0
            old_frame[old_frame < min_height] = 0

            new_frame_nz = new_frame > 0
            old_frame_nz = old_frame > 0

            blend_coords = np.logical_and(new_frame_nz, old_frame_nz)
            overwrite_coords = np.logical_and(new_frame_nz, ~old_frame_nz)

            old_frame[blend_coords] = .5 * old_frame[blend_coords] + .5 * new_frame[blend_coords]
            old_frame[overwrite_coords] = new_frame[overwrite_coords]

            # crowd_matrix[i][rr[0]:rr[-1], cc[0]:cc[-1]] = old_frame
            crowd_matrix[i] = old_frame

        count += 1

        if count >= nexamples:
            break

    return crowd_matrix


def position_plot(scalar_df, centroid_vars=['centroid_x_mm', 'centroid_y_mm'],
                  sort_vars=['SubjectName', 'uuid'], group_var='group', sz=50, **kwargs):
    '''
    Creates a position summary graph that shows all the
    mice's centroid path throughout the respective sessions.

    Parameters
    ----------
    scalar_df (pandas DataFrame): dataframe containing all scalar data
    centroid_vars (list): list of scalar variables to track mouse position
    sort_vars (list): list of variables to sort the dataframe by.
    group_var (str): groups df column to graph position plots for.
    sz (int): plot size.
    kwargs (dict): extra keyword arguments

    Returns
    -------
    fig (pyplot figure): pyplot figure object
    ax (pyplot axis): pyplot axis object
    '''

    grouped = scalar_df.groupby([group_var] + sort_vars)

    groups = [grp[0] for grp in grouped.groups]
    uniq_groups = list(set(groups))
    count = [len([grp1 for grp1 in groups if grp1 == grp]) for grp in uniq_groups]

    grouped = scalar_df.groupby(group_var)

    figsize = (np.round(2.5 * len(uniq_groups)), np.round(2.6 * np.max(count)))
    lims = (np.min(scalar_df[centroid_vars].min()), np.max(scalar_df[centroid_vars].max()))

    fig = plt.figure(figsize=figsize)
    gs = gridspec.GridSpec(nrows=np.max(count),
                           ncols=len(uniq_groups),
                           width_ratios=[1] * len(uniq_groups),
                           wspace=0.0,
                           hspace=0.0)

    for i, (name, group) in enumerate(grouped):

        group_session = group.groupby(sort_vars)

        for j, (name2, group2) in enumerate(group_session):

            ax = plt.subplot(gs[j, i])
            ax.plot(group2[centroid_vars[0]],
                    group2[centroid_vars[1]],
                    linewidth=.5,
                    **kwargs)
            ax.set_xlim(lims)
            ax.set_ylim(lims)
            ax.axis('off')

            if group_var == 'group':
                if j == 0:
                    ax.set_title(name)
            else:
                ax.set_title(name)


            if i == 0 and j == len(group_session) - 1:
                y_line = lines.Line2D([lims[0], lims[0]],
                                      [lims[0], lims[0] + sz],
                                      color='b',
                                      alpha=1)
                x_line = lines.Line2D([lims[0], lims[0] + sz],
                                      [lims[0], lims[0]],
                                      color='b',
                                      alpha=1)
                y_line.set_clip_on(False)
                x_line.set_clip_on(False)
                ax.add_line(y_line)
                ax.add_line(x_line)
                ax.text(lims[0] - 10, lims[0] - 60, '{} CM'.format(np.round(sz / 10).astype('int')))

            ax.set_aspect('auto')

    return fig, ax


def scalar_plot(scalar_df, sort_vars=['group', 'uuid'], group_var='group',
                show_scalars=['velocity_2d_mm', 'velocity_3d_mm',
                              'height_ave_mm', 'width_mm', 'length_mm'],
                headless=False, colors=None, **kwargs):
    '''
    Creates scatter plot of given scalar variables representing extraction results.

    Parameters
    ----------
    scalar_df (pandas DataFrame):
    sort_vars (list): list of variables to sort the dataframe by.
    group_var (str): groups df column to graph position plots for.
    show_scalars (list): list of scalar variables to plot.
    headless (bool): exclude head of dataframe from plot.
    colors (list): list of color strings to indicate groups
    kwargs (dict): extra keyword variables

    Returns
    -------
    fig (pyplot figure): plotted scalar scatter plot
    ax (pyplot axis): plotted scalar axis
    '''
    if headless:
        plt.switch_backend('agg')

    if colors == None:
        colors = sns.color_palette()
    elif len(colors) == 0:
        colors = sns.color_palette()


    fig, ax = plt.subplots(nrows=2, ncols=1, figsize=(8, 8))

    # sort scalars into a neat summary using group_vars
    grp = scalar_df.groupby(sort_vars)[show_scalars]

    summary = {
        'Mean': grp.mean(),
        'STD': grp.std()
    }

    for i, (k, v) in tqdm(enumerate(summary.items())):
        summary[k].reset_index(level=summary[k].index.names, inplace=True)
        summary[k] = summary[k].melt(id_vars=group_var, value_vars=show_scalars)
        sns.swarmplot(data=summary[k], x='variable', y='value', hue=group_var, ax=ax[i], palette=colors, **kwargs)
        ax[i].set_ylabel(k)
        ax[i].set_xlabel('')

    fig.tight_layout()

    return fig, ax

def check_types(function):
    '''
    Decorator function to validate user input parameters for plotting syllable statistics, facilitated using
    functools wraps

    Parameters
    ----------
    function: plot_syll_stats_with_sem - the function to check parameters from.

    Returns
    -------
    wrapped (function) returns the function to run
    '''

    @wraps(function)
    def wrapped(complete_df, stat='usage', ordering=None, max_sylls=None, groups=None, ctrl_group=None, exp_group=None,
                colors=None, figsize=(10, 5), *args, **kwargs):
        '''
        Wrapper function to validate input parameters and adjust parameters according to any user errors to run the
        plotting function with some respective defaulting parameters.

        Parameters
        ----------
        complete_df (pd.DataFrame): dataframe containing the statistical information about syllable data [usages, durs, etc.]
        stat (str): choice of statistic to plot: either usage, duration, or speed
        ordering (str, list, None): "m" for mutated, f"{stat}" for descending ordering with respect to original usage ordering.
        max_sylls (int): maximum number of syllable to include in plot
        groups (list): list of groups to include in plot. If groups=None, all groups will be plotted.
        ctrl_group (str): name of control group to base mutation sorting on.
        exp_group (str): name of experimental group to base mutation sorting on.
        colors (list): list of user-selected colors to represent the data
        figsize (tuple): tuple value of length = 2, representing (columns x rows) of the plotted figure dimensions
        args
        kwargs

        Returns
        -------
        function: executes function with validated input parameters
        '''

        if not isinstance(figsize, tuple) or isinstance(figsize, list):
            print('Invalid figsize. Input a integer-tuple or list of len(figsize) = 2')
            figsize = (10, 5)

        if groups == None or len(groups) == 0:
            groups = list(set(complete_df.group))
        elif isinstance(groups, str):
            groups = [groups]

        if isinstance(groups, list) or isinstance(groups, tuple):
            uniq_groups = set(complete_df.group)
            if not set(groups).issubset(uniq_groups):
                print('Invalid group entered. Displaying all groups.')
                groups = uniq_groups

        if max_sylls == None:
            max_sylls = 40

        if set(stat).issubset(set('usage')):
            stat = 'usage'
            try:
                if (isinstance(ordering, str) or ordering.any() == None) and ordering != 'm':
                    ordering = range(max_sylls)
            except AttributeError:
                ordering = range(max_sylls)
        else:
            if set(stat).issubset(set('duration')):
                stat = 'duration'
            elif set(stat).issubset(set('speed')):
                stat = 'speed'
            if isinstance(ordering, str) and ordering != 'm':
                if not set(ordering).issubset(set('default')):
                    print(f'Reordering syllables with respect to selected statistic: {stat}')
                    ordering, _ = get_sorted_syllable_stat_ordering(complete_df, stat=stat)
                else:
                    ordering = range(max_sylls)

        if isinstance(ordering, str):
            if ordering[0] == 'm':
                if (ctrl_group != None and exp_group != None) and (ctrl_group in groups and exp_group in groups):
                    ordering = get_syllable_mutation_ordering(complete_df, ctrl_group=ctrl_group,
                                                              exp_group=exp_group, max_sylls=max_sylls,
                                                              stat=stat)
                else:
                    print('You must enter valid control and experimental group names found in your trained model and index file.\nPlotting descending order.')
                    ordering, _ = get_sorted_syllable_stat_ordering(complete_df, stat=stat)

        if colors == None or len(colors) == 0:
            colors = [None] * len(groups)
        else:
            if len(colors) < len(groups):
                print(f'Number of inputted colors {len(colors)} does not match number of groups {len(groups)}. Using default.')
                colors = [None] * len(groups)

        return function(complete_df, stat=stat, ordering=ordering, max_sylls=max_sylls, groups=groups, colors=colors, figsize=figsize,
                        *args, **kwargs)

    return wrapped

@check_types
def plot_syll_stats_with_sem(complete_df, stat='usage', ordering=None, max_sylls=None, groups=None, ctrl_group=None,
                             exp_group=None, colors=None, fmt='o-', figsize=(10, 5)):
    '''
    Plots a line and/or point-plot of a given pre-computed syllable statistic (usage, duration, or speed),
    with a SEM error bar with respect to the group.
    This function is decorated with the check types function that will ensure that the inputted data configurations
    are safe to plot in matplotlib.

    Parameters
    ----------
    complete_df (pd.DataFrame): dataframe containing the statistical information about syllable data [usages, durs, etc.]
    stat (str): choice of statistic to plot: either usage, duration, or speed
    ordering (str, list, None): "m" for mutated, f"{stat}" for descending ordering with respect to original usage ordering.
    max_sylls (int): maximum number of syllable to include in plot
    groups (list): list of groups to include in plot. If groups=None, all groups will be plotted.
    ctrl_group (str): name of control group to base mutation sorting on.
    exp_group (str): name of experimental group to base mutation sorting on.
    colors (list): list of user-selected colors to represent the data
    fmt (str): str to indicate the kind of plot to make. "o-", "o", "--', etc.
    figsize (tuple): tuple value of length = 2, representing (columns x rows) of the plotted figure dimensions

    Returns
    -------
    fig (pyplot figure): plotted scalar scatter plot
    ax (pyplot axis): plotted scalar axis
    '''

    fig, ax = plt.subplots(1, 1, figsize=figsize)

    # separates each group's usage data into a separate array element, and computes their respective group-marginalized SEM
    # also reorders data if using mutant ordering
    shift = -(len(groups) - 1) / 10
    for i, group in tqdm(enumerate(groups), total=len(groups)):
        data_df = complete_df[complete_df['group'] == group][['syllable', stat]].groupby('syllable',
                                                                             as_index=False).mean().reindex(ordering)
        sem = complete_df.groupby('syllable')[[stat]].sem()[:max_sylls].reindex(ordering)
        # plot each group with their corresponding SEM error bars
        plt.errorbar(np.asarray(range(max_sylls)) + shift, data_df[stat].to_numpy()[:max_sylls],
                     yerr=sem[stat][:max_sylls], label=group, fmt=fmt, color=colors[i])
        shift += 0.1

    if stat == 'usage':
        ylabel = 'P(syllable)'
        xlabel = 'usage'
    elif stat == 'duration':
        ylabel = 'Mean Syllable Sequence Frame Duration'
        xlabel = 'duration'
    elif stat == 'speed':
        ylabel = 'Mean Syllable Speed (mm/s)'
        xlabel = 'speed'

    lgd = plt.legend(bbox_to_anchor=(1.1, 1.05),
               ncol=1, fancybox=True, shadow=True, fontsize=16)
    plt.xticks(range(max_sylls), ordering)
    plt.ylabel(ylabel, fontsize=12)
    plt.ylim()
    plt.xlabel(f'Syllable Label (indexed by {xlabel})', fontsize=12)

    sns.despine()

    return fig, lgd

def plot_mean_group_heatmap(pdfs, groups):
    '''
    Computes the overall group mean of the computed PDFs and plots them.

    Parameters
    ----------
    pdfs (list): list of 2d probability density functions (heatmaps) describing mouse position.
    groups (list): list of groups to compute means and plot

    Returns
    -------
    fig (pyplot figure): plotted scalar scatter plot
    '''

    uniq_groups = np.unique(groups)

    fig = plt.figure(figsize=((20, 5)))
    gs = plt.GridSpec(1, len(uniq_groups))

    for i, group in tqdm(enumerate(uniq_groups), total=len(uniq_groups)):
        subplot = fig.add_subplot(gs[i])
        idx = np.array(groups) == group

        im = plt.imshow(pdfs[idx].mean(0) / pdfs[idx].mean(0).max())
        plt.colorbar(im, fraction=0.046, pad=0.04)

        plt.xticks([])
        plt.yticks([])

        subplot.set_title(group, fontsize=14)

    return fig

def plot_verbose_heatmap(pdfs, sessions, groups, subjectNames):
    '''
    Plots the PDF position heatmap for each session, titled with the group and subjectName.

    Parameters
    ----------
    pdfs (list): list of 2d probability density functions (heatmaps) describing mouse position.
    groups (list): list of sessions corresponding to the pdfs indices
    groups (list): list of groups corresponding to the pdfs indices
    subjectNames (list): list of subjectNames corresponding to the pdfs indices

    Returns
    -------
    fig (pyplot figure): plotted scalar scatter plot
    '''

    uniq_groups = np.unique(groups)
    count = [len([grp1 for grp1 in groups if grp1 == grp]) for grp in uniq_groups]
    figsize = (np.round(2.5 * len(uniq_groups)), np.round(2.6 * np.max(count)))

    fig = plt.figure(figsize=figsize)
    gs = gridspec.GridSpec(nrows=np.max(count),
                           ncols=len(uniq_groups),
                           width_ratios=[1] * len(uniq_groups),
                           wspace=0.5,
                           hspace=0.5)

    for i, group in tqdm(enumerate(uniq_groups), total=len(uniq_groups)):
        idx = np.array(groups) == group
        tmp_sessions = np.asarray(sessions)[idx]
        names = np.asarray(subjectNames)[idx]
        for j, sess in enumerate(tmp_sessions):
            idx = np.array(sessions) == sess
            plt.subplot(gs[j, i])

            im = plt.imshow(pdfs[idx].mean(0) / pdfs[idx].mean(0).max())
            plt.colorbar(im, fraction=0.046, pad=0.04)

            plt.xticks([])
            plt.yticks([])

            plt.title(f'{group}: {names[j]}', fontsize=10)

<<<<<<< HEAD
    return fig

def plot_kl_divergences(kl_divergences, figsize=(10, 5)):
    '''
    Plots the KL divergence for each session, titled with the group and subjectName.

    Parameters
    ----------
    kl_divergences (pd.Dataframe): dataframe with group, session, subjectName, and divergence

    Returns
    -------
    fig (pyplot figure): kl divergence plotted against subjectName
    outliers (pd.Dataframe): dataframe of outlier sessions
    '''

    kl_sorted = kl_divergences.sort_values(by='divergence',ascending=False).reset_index(drop=True)

    kl_mean = kl_sorted['divergence'].mean()
    kl_std  = kl_sorted['divergence'].std()

    outliers = kl_sorted[kl_sorted['divergence'] >= kl_mean + 2*kl_std]

    fig, ax = plt.subplots(1, 1, figsize=figsize)

    plt.plot(kl_sorted['divergence'],'.',markersize=12)
    plt.hlines([kl_mean,kl_mean+2*kl_std],xmin=0,xmax=kl_sorted.shape[0], \
               colors=['k','r'],linestyles=['solid','dashed'])

    plt.ylabel('kl divergence', fontsize=12)
    plt.xlabel(f'subjectName', fontsize=12)

    plt.xticks(ticks=kl_sorted.index, labels=kl_sorted['subjectName'],rotation='vertical')
    plt.subplots_adjust(bottom=0.5)

    return fig, outliers


def plot_explained_behavior(syllable_usages, count="usage", figsize=(10,5)):
    '''
    Plots the syllable usages and marks the number of syllables necessary to explain 90% of frames

    Parameters
    ----------
    syllable_usages (pd.Dataframe): dataframe with syllable usages
    count (str): method to compute usages 'usage' or 'frames'.
    figsize (tuple): size of figures

    Returns
    -------
    fig (pyplot figure): syllable usage ordered by frequency, 90% usage marked
    '''

    cumulative_explanation = 100 * np.cumsum(syllable_usages)
    max_sylls = np.argwhere(cumulative_explanation >= 90)[0][0]
    total_sylls = 100

    fig, ax = plt.subplots(1, 1, figsize=figsize)
    sns.set_style('ticks')
    ax = sns.lineplot(x=np.arange(total_sylls), y=cumulative_explanation)
    plt.hlines(cumulative_explanation[max_sylls], -1, max_sylls)
    plt.vlines(max_sylls, 0, cumulative_explanation[max_sylls])
    plt.xlim(-1, total_sylls)
    plt.ylim(0, 110)
    plt.xticks(range(0, total_sylls, 10))
    plt.title(f'{max_sylls} syllables needed to explain at least 90% of {count}')
    plt.ylabel(f'Percent of {count} explained', fontsize=12)
    plt.xlabel(f'Syllable Label (indexed by {count})', fontsize=12)
    sns.despine()
    return fig

def plot_cp_comparison(model_results, pc_cps, plot_all=False, best_model=None):
    '''
    Plot the changepoint-duration distributions of a given 1D arrays of model
     and principal component changepoints.

    Parameters
    ----------
    model_cps (dict): Multiple parsed model results aggregated into a single dict.
    pc_cps (1D np.array): Computed PC changepoints
    plot_all (bool): Plot all model changepoints for all keys included in model_cps dict.
    best_model (str): key name to the model with the closest median syllable duration

    Returns
    -------
    fig (pyplot figure): syllable usage ordered by frequency, 90% usage marked
    ax (pyplot axis): plotted scalar axis
    '''

    fig, ax = plt.subplots(1, 1, figsize=(8, 8))

    # Plot KDEs
    ax = sns.distplot(pc_cps, kde_kws={'gridsize': 600}, hist_kws={'alpha': .2}, bins=np.linspace(0, 4, 100),
                      hist=False, kde=True, color='orange', label='PCA Changepoints')

    if not plot_all:
        if best_model != None and plot_all == False:
            model_cps = model_results[best_model]['changepoints']

        if '-' in best_model:
            kappa = best_model.split("-")[1].split(".")[0]
        else:
            kappa = 'default'

        _ = sns.distplot(model_cps, ax=ax, kde_kws={'gridsize': 600}, hist_kws={'alpha': .2}, bins=np.linspace(0, 4, 100),
                         hist=False, kde=True, color='blue', label=f'Model Changepoints Kappa={kappa}')

    else:
        for i, k in enumerate(model_results.keys()):
            # Set default curve formatting
            ls, alpha = '--', 0.5
            if k == best_model:
                ls, alpha = '-', 1 # Solid line for best fit

            if '-' in k:
                kappa = k.split("-")[1].split(".")[0]
            else:
                kappa = 'default'

            sns.distplot(model_results[k]['changepoints'], ax=ax, kde_kws={'gridsize': 600, 'linestyle': ls, 'alpha': alpha},
                         hist_kws={'alpha': .2}, bins=np.linspace(0, 4, 100), hist=False, kde=True,
                         color=sns.color_palette('dark')[i], label=f'Model Changepoints Kappa={kappa}')

    # Format plot
    plt.xlim(0, 2)

    if isinstance(model_results, dict):
        model_results = model_results[best_model]['changepoints']

    # Plot best model description
    s = "Best Model CP Stats: Mean, median, mode (s) = {0:.5}, {1:.5}, {2:.5}".format(str(np.mean(model_results)),
                                                                                      str(np.median(model_results)),
                                                                                      str(mode(model_results)[0][0]))
    # Plot PC CP description
    t = "PC CP Stats: Mean, median, mode (s) = {0:.5}, {1:.5}, {2:.5}".format(str(np.mean(pc_cps)),
                                                                              str(np.median(pc_cps)),
                                                                              str(mode(pc_cps)[0][0]))

    plt.text(.5, 2, s, fontsize=12)
    plt.text(.5, 1.8, t, fontsize=12)
    plt.xlabel('Block duration (s)')
    plt.ylabel('P(duration)')
    sns.despine()

    plt.show()

    return fig, ax
=======
    return fig
>>>>>>> 4cd3b925
<|MERGE_RESOLUTION|>--- conflicted
+++ resolved
@@ -621,76 +621,6 @@
 
             plt.title(f'{group}: {names[j]}', fontsize=10)
 
-<<<<<<< HEAD
-    return fig
-
-def plot_kl_divergences(kl_divergences, figsize=(10, 5)):
-    '''
-    Plots the KL divergence for each session, titled with the group and subjectName.
-
-    Parameters
-    ----------
-    kl_divergences (pd.Dataframe): dataframe with group, session, subjectName, and divergence
-
-    Returns
-    -------
-    fig (pyplot figure): kl divergence plotted against subjectName
-    outliers (pd.Dataframe): dataframe of outlier sessions
-    '''
-
-    kl_sorted = kl_divergences.sort_values(by='divergence',ascending=False).reset_index(drop=True)
-
-    kl_mean = kl_sorted['divergence'].mean()
-    kl_std  = kl_sorted['divergence'].std()
-
-    outliers = kl_sorted[kl_sorted['divergence'] >= kl_mean + 2*kl_std]
-
-    fig, ax = plt.subplots(1, 1, figsize=figsize)
-
-    plt.plot(kl_sorted['divergence'],'.',markersize=12)
-    plt.hlines([kl_mean,kl_mean+2*kl_std],xmin=0,xmax=kl_sorted.shape[0], \
-               colors=['k','r'],linestyles=['solid','dashed'])
-
-    plt.ylabel('kl divergence', fontsize=12)
-    plt.xlabel(f'subjectName', fontsize=12)
-
-    plt.xticks(ticks=kl_sorted.index, labels=kl_sorted['subjectName'],rotation='vertical')
-    plt.subplots_adjust(bottom=0.5)
-
-    return fig, outliers
-
-
-def plot_explained_behavior(syllable_usages, count="usage", figsize=(10,5)):
-    '''
-    Plots the syllable usages and marks the number of syllables necessary to explain 90% of frames
-
-    Parameters
-    ----------
-    syllable_usages (pd.Dataframe): dataframe with syllable usages
-    count (str): method to compute usages 'usage' or 'frames'.
-    figsize (tuple): size of figures
-
-    Returns
-    -------
-    fig (pyplot figure): syllable usage ordered by frequency, 90% usage marked
-    '''
-
-    cumulative_explanation = 100 * np.cumsum(syllable_usages)
-    max_sylls = np.argwhere(cumulative_explanation >= 90)[0][0]
-    total_sylls = 100
-
-    fig, ax = plt.subplots(1, 1, figsize=figsize)
-    sns.set_style('ticks')
-    ax = sns.lineplot(x=np.arange(total_sylls), y=cumulative_explanation)
-    plt.hlines(cumulative_explanation[max_sylls], -1, max_sylls)
-    plt.vlines(max_sylls, 0, cumulative_explanation[max_sylls])
-    plt.xlim(-1, total_sylls)
-    plt.ylim(0, 110)
-    plt.xticks(range(0, total_sylls, 10))
-    plt.title(f'{max_sylls} syllables needed to explain at least 90% of {count}')
-    plt.ylabel(f'Percent of {count} explained', fontsize=12)
-    plt.xlabel(f'Syllable Label (indexed by {count})', fontsize=12)
-    sns.despine()
     return fig
 
 def plot_cp_comparison(model_results, pc_cps, plot_all=False, best_model=None):
@@ -768,7 +698,4 @@
 
     plt.show()
 
-    return fig, ax
-=======
-    return fig
->>>>>>> 4cd3b925
+    return fig, ax